/*
 * Copyright 2022 CloudWeGo Authors
 *
 * Licensed under the Apache License, Version 2.0 (the "License");
 * you may not use this file except in compliance with the License.
 * You may obtain a copy of the License at
 *
 *     http://www.apache.org/licenses/LICENSE-2.0
 *
 * Unless required by applicable law or agreed to in writing, software
 * distributed under the License is distributed on an "AS IS" BASIS,
 * WITHOUT WARRANTIES OR CONDITIONS OF ANY KIND, either express or implied.
 * See the License for the specific language governing permissions and
 * limitations under the License.
 *
 * The MIT License (MIT)
 *
 * Copyright (c) 2015-present Aliaksandr Valialkin, VertaMedia, Kirill Danshin, Erik Dubbelboer, FastHTTP Authors
 *
 * Permission is hereby granted, free of charge, to any person obtaining a copy
 * of this software and associated documentation files (the "Software"), to deal
 * in the Software without restriction, including without limitation the rights
 * to use, copy, modify, merge, publish, distribute, sublicense, and/or sell
 * copies of the Software, and to permit persons to whom the Software is
 * furnished to do so, subject to the following conditions:
 *
 * The above copyright notice and this permission notice shall be included in
 * all copies or substantial portions of the Software.
 *
 * THE SOFTWARE IS PROVIDED "AS IS", WITHOUT WARRANTY OF ANY KIND, EXPRESS OR
 * IMPLIED, INCLUDING BUT NOT LIMITED TO THE WARRANTIES OF MERCHANTABILITY,
 * FITNESS FOR A PARTICULAR PURPOSE AND NONINFRINGEMENT. IN NO EVENT SHALL THE
 * AUTHORS OR COPYRIGHT HOLDERS BE LIABLE FOR ANY CLAIM, DAMAGES OR OTHER
 * LIABILITY, WHETHER IN AN ACTION OF CONTRACT, TORT OR OTHERWISE, ARISING FROM,
 * OUT OF OR IN CONNECTION WITH THE SOFTWARE OR THE USE OR OTHER DEALINGS IN
 * THE SOFTWARE.
 *
 * This file may have been modified by CloudWeGo authors. All CloudWeGo
 * Modifications are Copyright 2022 CloudWeGo Authors.
 */

package http1

import (
	"bytes"
	"context"
	"crypto/tls"
	"errors"
	"io"
	"net"
	"strings"
	"sync"
	"sync/atomic"
	"time"

	"github.com/cloudwego/hertz/internal/bytesconv"
	"github.com/cloudwego/hertz/internal/bytestr"
	"github.com/cloudwego/hertz/internal/nocopy"
	"github.com/cloudwego/hertz/pkg/app/client/retry"
	errs "github.com/cloudwego/hertz/pkg/common/errors"
	"github.com/cloudwego/hertz/pkg/common/hlog"
	"github.com/cloudwego/hertz/pkg/common/timer"
	"github.com/cloudwego/hertz/pkg/network"
	"github.com/cloudwego/hertz/pkg/network/dialer"
	"github.com/cloudwego/hertz/pkg/protocol"
	"github.com/cloudwego/hertz/pkg/protocol/client"
	"github.com/cloudwego/hertz/pkg/protocol/consts"
	"github.com/cloudwego/hertz/pkg/protocol/http1/proxy"
	reqI "github.com/cloudwego/hertz/pkg/protocol/http1/req"
	respI "github.com/cloudwego/hertz/pkg/protocol/http1/resp"
)

var (
	errNoFreeConns      = errs.NewPublic("no free connections available to host")
	errConnectionClosed = errs.NewPublic("the server closed connection before returning the first response byte. " +
		"Make sure the server returns 'Connection: close' response header before closing the connection")
)

// HostClient balances http requests among hosts listed in Addr.
//
// HostClient may be used for balancing load among multiple upstream hosts.
// While multiple addresses passed to HostClient.Addr may be used for balancing
// load among them, it would be better using LBClient instead, since HostClient
// may unevenly balance load among upstream hosts.
//
// It is forbidden copying HostClient instances. Create new instances instead.
//
// It is safe calling HostClient methods from concurrently running goroutines.
type HostClient struct {
	noCopy nocopy.NoCopy //lint:ignore U1000 until noCopy is used

	*ClientOptions

	// Comma-separated list of upstream HTTP server host addresses,
	// which are passed to Dialer in a round-robin manner.
	//
	// Each address may contain port if default dialer is used.
	// For example,
	//
	//    - foobar.com:80
	//    - foobar.com:443
	//    - foobar.com:8080
	Addr     string
	IsTLS    bool
	ProxyURI *protocol.URI

	clientName  atomic.Value
	lastUseTime uint32

	connsLock  sync.Mutex
	connsCount int
	conns      []*clientConn
	connsWait  *wantConnQueue

	addrsLock sync.Mutex
	addrs     []string
	addrIdx   uint32

	tlsConfigMap     map[string]*tls.Config
	tlsConfigMapLock sync.Mutex

	pendingRequests int32

	connsCleanerRun bool
}

func (c *HostClient) SetDynamicConfig(dc *client.DynamicConfig) {
	c.Addr = dc.Addr
	c.ProxyURI = dc.ProxyURI
	c.IsTLS = dc.IsTLS
}

type clientConn struct {
	c network.Conn

	createdTime time.Time
	lastUseTime time.Time
}

var startTimeUnix = time.Now().Unix()

// LastUseTime returns time the client was last used
func (c *HostClient) LastUseTime() time.Time {
	n := atomic.LoadUint32(&c.lastUseTime)
	return time.Unix(startTimeUnix+int64(n), 0)
}

// Get returns the status code and body of url.
//
// The contents of dst will be replaced by the body and returned, if the dst
// is too small a new slice will be allocated.
//
// The function follows redirects. Use Do* for manually handling redirects.
func (c *HostClient) Get(ctx context.Context, dst []byte, url string) (statusCode int, body []byte, err error) {
	return client.GetURL(ctx, dst, url, c)
}

func (c *HostClient) ConnectionCount() (count int) {
	c.connsLock.Lock()
	count = len(c.conns)
	c.connsLock.Unlock()
	return
}

func (c *HostClient) WantConnectionCount() (count int) {
	return c.connsWait.len()
}

// GetTimeout returns the status code and body of url.
//
// The contents of dst will be replaced by the body and returned, if the dst
// is too small a new slice will be allocated.
//
// The function follows redirects. Use Do* for manually handling redirects.
//
// errTimeout error is returned if url contents couldn't be fetched
// during the given timeout.
func (c *HostClient) GetTimeout(ctx context.Context, dst []byte, url string, timeout time.Duration) (statusCode int, body []byte, err error) {
	return client.GetURLTimeout(ctx, dst, url, timeout, c)
}

// GetDeadline returns the status code and body of url.
//
// The contents of dst will be replaced by the body and returned, if the dst
// is too small a new slice will be allocated.
//
// The function follows redirects. Use Do* for manually handling redirects.
//
// errTimeout error is returned if url contents couldn't be fetched
// until the given deadline.
func (c *HostClient) GetDeadline(ctx context.Context, dst []byte, url string, deadline time.Time) (statusCode int, body []byte, err error) {
	return client.GetURLDeadline(ctx, dst, url, deadline, c)
}

// Post sends POST request to the given url with the given POST arguments.
//
// The contents of dst will be replaced by the body and returned, if the dst
// is too small a new slice will be allocated.
//
// The function follows redirects. Use Do* for manually handling redirects.
//
// Empty POST body is sent if postArgs is nil.
func (c *HostClient) Post(ctx context.Context, dst []byte, url string, postArgs *protocol.Args) (statusCode int, body []byte, err error) {
	return client.PostURL(ctx, dst, url, postArgs, c)
}

// A wantConnQueue is a queue of wantConns.
//
// inspired by net/http/transport.go
type wantConnQueue struct {
	// This is a queue, not a deque.
	// It is split into two stages - head[headPos:] and tail.
	// popFront is trivial (headPos++) on the first stage, and
	// pushBack is trivial (append) on the second stage.
	// If the first stage is empty, popFront can swap the
	// first and second stages to remedy the situation.
	//
	// This two-stage split is analogous to the use of two lists
	// in Okasaki's purely functional queue but without the
	// overhead of reversing the list when swapping stages.
	head    []*wantConn
	headPos int
	tail    []*wantConn
}

// A wantConn records state about a wanted connection
// (that is, an active call to getConn).
// The conn may be gotten by dialing or by finding an idle connection,
// or a cancellation may make the conn no longer wanted.
// These three options are racing against each other and use
// wantConn to coordinate and agree about the winning outcome.
//
// inspired by net/http/transport.go
type wantConn struct {
	ready chan struct{}
	mu    sync.Mutex // protects conn, err, close(ready)
	conn  *clientConn
	err   error
}

// DoTimeout performs the given request and waits for response during
// the given timeout duration.
//
// Request must contain at least non-zero RequestURI with full url (including
// scheme and host) or non-zero Host header + RequestURI.
//
// The function doesn't follow redirects. Use Get* for following redirects.
//
// Response is ignored if resp is nil.
//
// errTimeout is returned if the response wasn't returned during
// the given timeout.
//
// errNoFreeConns is returned if all HostClient.MaxConns connections
// to the host are busy.
//
// It is recommended obtaining req and resp via AcquireRequest
// and AcquireResponse in performance-critical code.
//
// Warning: DoTimeout does not terminate the request itself. The request will
// continue in the background and the response will be discarded.
// If requests take too long and the connection pool gets filled up please
// try setting a ReadTimeout.
func (c *HostClient) DoTimeout(ctx context.Context, req *protocol.Request, resp *protocol.Response, timeout time.Duration) error {
	return client.DoTimeout(ctx, req, resp, timeout, c)
}

// DoDeadline performs the given request and waits for response until
// the given deadline.
//
// Request must contain at least non-zero RequestURI with full url (including
// scheme and host) or non-zero Host header + RequestURI.
//
// The function doesn't follow redirects. Use Get* for following redirects.
//
// Response is ignored if resp is nil.
//
// errTimeout is returned if the response wasn't returned until
// the given deadline.
//
// errNoFreeConns is returned if all HostClient.MaxConns connections
// to the host are busy.
//
// It is recommended obtaining req and resp via AcquireRequest
// and AcquireResponse in performance-critical code.
func (c *HostClient) DoDeadline(ctx context.Context, req *protocol.Request, resp *protocol.Response, deadline time.Time) error {
	return client.DoDeadline(ctx, req, resp, deadline, c)
}

// DoRedirects performs the given http request and fills the given http response,
// following up to maxRedirectsCount redirects. When the redirect count exceeds
// maxRedirectsCount, ErrTooManyRedirects is returned.
//
// Request must contain at least non-zero RequestURI with full url (including
// scheme and host) or non-zero Host header + RequestURI.
//
// Client determines the server to be requested in the following order:
//
//   - from RequestURI if it contains full url with scheme and host;
//   - from Host header otherwise.
//
// Response is ignored if resp is nil.
//
// errNoFreeConns is returned if all DefaultMaxConnsPerHost connections
// to the requested host are busy.
//
// It is recommended obtaining req and resp via AcquireRequest
// and AcquireResponse in performance-critical code.
func (c *HostClient) DoRedirects(ctx context.Context, req *protocol.Request, resp *protocol.Response, maxRedirectsCount int) error {
	_, _, err := client.DoRequestFollowRedirects(ctx, req, resp, req.URI().String(), maxRedirectsCount, c)
	return err
}

// Do performs the given http request and sets the corresponding response.
//
// Request must contain at least non-zero RequestURI with full url (including
// scheme and host) or non-zero Host header + RequestURI.
//
// The function doesn't follow redirects. Use Get* for following redirects.
//
// Response is ignored if resp is nil.
//
// errNoFreeConns is returned if all HostClient.MaxConns connections
// to the host are busy.
//
// It is recommended obtaining req and resp via AcquireRequest
// and AcquireResponse in performance-critical code.
func (c *HostClient) Do(ctx context.Context, req *protocol.Request, resp *protocol.Response) error {
	var (
		err                error
		shouldRetry        bool
		attempts           uint               = 0
		maxAttempts        uint               = 1
		isRequestRetryable client.RetryIfFunc = client.DefaultRetryIf
	)
	retrycfg := c.ClientOptions.RetryConfig
	if retrycfg != nil {
		maxAttempts = retrycfg.MaxAttemptTimes
	}

	if c.ClientOptions.RetryIfFunc != nil {
		isRequestRetryable = c.ClientOptions.RetryIfFunc
	}

	atomic.AddInt32(&c.pendingRequests, 1)

	for {

		shouldRetry, err = c.do(req, resp)
		attempts++
		if attempts >= maxAttempts {
			break
		}
		if err == nil || !shouldRetry {
			break
		}

		// Check whether this request should be retried
		if !isRequestRetryable(req, resp, err) {
			break
		}

		wait := retry.Delay(attempts, err, retrycfg)
		// Retry after wait time
		time.Sleep(wait)

	}
	atomic.AddInt32(&c.pendingRequests, -1)

	if err == io.EOF {
		err = errConnectionClosed
	}
	return err
}

// PendingRequests returns the current number of requests the client
// is executing.
//
// This function may be used for balancing load among multiple HostClient
// instances.
func (c *HostClient) PendingRequests() int {
	return int(atomic.LoadInt32(&c.pendingRequests))
}

func (c *HostClient) do(req *protocol.Request, resp *protocol.Response) (bool, error) {
	nilResp := false
	if resp == nil {
		nilResp = true
		resp = protocol.AcquireResponse()
	}

	retry, err := c.doNonNilReqResp(req, resp)

	if nilResp {
		protocol.ReleaseResponse(resp)
	}

	return retry, err
}

func (c *HostClient) doNonNilReqResp(req *protocol.Request, resp *protocol.Response) (bool, error) {
	if req == nil {
		panic("BUG: req cannot be nil")
	}
	if resp == nil {
		panic("BUG: resp cannot be nil")
	}

	atomic.StoreUint32(&c.lastUseTime, uint32(time.Now().Unix()-startTimeUnix))

	// Free up resources occupied by response before sending the request,
	// so the GC may reclaim these resources (e.g. response body).

	// backing up SkipBody in case it was set explicitly
	customSkipBody := resp.SkipBody
	resp.Reset()
	resp.SkipBody = customSkipBody

	if c.DisablePathNormalizing {
		req.URI().DisablePathNormalizing = true
	}
	cc, err := c.acquireConn()
	if err != nil {
		return false, err
	}
	conn := cc.c

	usingProxy := false

	if c.ProxyURI != nil && bytes.Equal(req.Scheme(), bytestr.StrHTTP) {
		usingProxy = true
		proxy.SetProxyAuthHeader(&req.Header, c.ProxyURI)
	}

	resp.ParseNetAddr(conn)

	if c.WriteTimeout > 0 {
		// Set Deadline every time, since golang has fixed the performance issue
		// See https://github.com/golang/go/issues/15133#issuecomment-271571395 for details
		currentTime := time.Now()
		if err = conn.SetWriteDeadline(currentTime.Add(c.WriteTimeout)); err != nil {
			c.closeConn(cc)
			return true, err
		}
	}

	resetConnection := false
	if c.MaxConnDuration > 0 && time.Since(cc.createdTime) > c.MaxConnDuration && !req.ConnectionClose() {
		req.SetConnectionClose()
		resetConnection = true
	}

	userAgentOld := req.Header.UserAgent()
	if len(userAgentOld) == 0 {
		req.Header.SetUserAgentBytes(c.getClientName())
	}
	zw := c.acquireWriter(conn)

	if !usingProxy {
		err = reqI.Write(req, zw)
	} else {
		err = reqI.ProxyWrite(req, zw)
	}
	if resetConnection {
		req.Header.ResetConnectionClose()
	}

	if err == nil {
		err = zw.Flush()
	}
	if err != nil {
		c.closeConn(cc)
		return true, err
	}

	if c.ReadTimeout > 0 {
		// Set Deadline every time, since golang has fixed the performance issue
		// See https://github.com/golang/go/issues/15133#issuecomment-271571395 for details
		if err = conn.SetReadTimeout(c.ReadTimeout); err != nil {
			c.closeConn(cc)
			return true, err
		}
	}

	if customSkipBody || req.Header.IsHead() || req.Header.IsConnect() {
		resp.SkipBody = true
	}
	if c.DisableHeaderNamesNormalizing {
		resp.Header.DisableNormalizing()
	}
	zr := c.acquireReader(conn)

	if !c.ResponseBodyStream {
		err = respI.ReadHeaderAndLimitBody(resp, zr, c.MaxResponseBodySize)
	} else {
		err = respI.ReadBodyStream(resp, zr, c.MaxResponseBodySize, func() error {
			c.releaseConn(cc)
			return nil
		})
	}

	if err != nil {
		zr.Release() //nolint:errcheck
		c.closeConn(cc)
		// Don't retry in case of ErrBodyTooLarge since we will just get the same again.
		retry := !errors.Is(err, errs.ErrBodyTooLarge)
		return retry, err
	}

	zr.Release() //nolint:errcheck

	if c.ResponseBodyStream {
		return false, err
	}

	if resetConnection || req.ConnectionClose() || resp.ConnectionClose() {
		c.closeConn(cc)
	} else {
		c.releaseConn(cc)
	}

	return false, err
}

// SetMaxConns sets up the maximum number of connections which may be established to all hosts listed in Addr.
func (c *HostClient) SetMaxConns(newMaxConns int) {
	c.connsLock.Lock()
	c.MaxConns = newMaxConns
	c.connsLock.Unlock()
}

func (c *HostClient) acquireConn() (cc *clientConn, err error) {
	createConn := false
	startCleaner := false

	var n int
	c.connsLock.Lock()
	n = len(c.conns)
	if n == 0 {
		maxConns := c.MaxConns
		if maxConns <= 0 {
			maxConns = consts.DefaultMaxConnsPerHost
		}
		if c.connsCount < maxConns {
			c.connsCount++
			createConn = true
			if !c.connsCleanerRun {
				startCleaner = true
				c.connsCleanerRun = true
			}
		}
	} else {
		n--
		cc = c.conns[n]
		c.conns[n] = nil
		c.conns = c.conns[:n]
	}
	c.connsLock.Unlock()

	if cc != nil {
		return cc, nil
	}
	if !createConn {
		if c.MaxConnWaitTimeout <= 0 {
			return nil, errNoFreeConns
		}

		timeout := c.MaxConnWaitTimeout

		// wait for a free connection
		tc := timer.AcquireTimer(timeout)
		defer timer.ReleaseTimer(tc)

		w := &wantConn{
			ready: make(chan struct{}, 1),
		}
		defer func() {
			if err != nil {
				w.cancel(c, err)
			}
		}()

		c.queueForIdle(w)

		select {
		case <-w.ready:
			return w.conn, w.err
		case <-tc.C:
			return nil, errNoFreeConns
		}
	}

	if startCleaner {
		go c.connsCleaner()
	}

	conn, err := c.dialHostHard()
	if err != nil {
		c.decConnsCount()
		return nil, err
	}
	cc = acquireClientConn(conn)

	return cc, nil
}

func (c *HostClient) queueForIdle(w *wantConn) {
	c.connsLock.Lock()
	defer c.connsLock.Unlock()
	if c.connsWait == nil {
		c.connsWait = &wantConnQueue{}
	}
	c.connsWait.clearFront()
	c.connsWait.pushBack(w)
}

func (c *HostClient) dialConnFor(w *wantConn) {
	conn, err := c.dialHostHard()
	if err != nil {
		w.tryDeliver(nil, err)
		c.decConnsCount()
		return
	}

	cc := acquireClientConn(conn)
	delivered := w.tryDeliver(cc, nil)
	if !delivered {
		// not delivered, return idle connection
		c.releaseConn(cc)
	}
}

// CloseIdleConnections closes any connections which were previously
// connected from previous requests but are now sitting idle in a
// "keep-alive" state. It does not interrupt any connections currently
// in use.
func (c *HostClient) CloseIdleConnections() {
	c.connsLock.Lock()
	scratch := append([]*clientConn{}, c.conns...)
	for i := range c.conns {
		c.conns[i] = nil
	}
	c.conns = c.conns[:0]
	c.connsLock.Unlock()

	for _, cc := range scratch {
		c.closeConn(cc)
	}
}

func (c *HostClient) ShouldRemove() bool {
	c.connsLock.Lock()
	defer c.connsLock.Unlock()
	return c.connsCount == 0
}

func (c *HostClient) connsCleaner() {
	var (
		scratch             []*clientConn
		maxIdleConnDuration = c.MaxIdleConnDuration
	)
	if maxIdleConnDuration <= 0 {
		maxIdleConnDuration = consts.DefaultMaxIdleConnDuration
	}
	for {
		currentTime := time.Now()

		// Determine idle connections to be closed.
		c.connsLock.Lock()
		conns := c.conns
		n := len(conns)
		i := 0

		for i < n && currentTime.Sub(conns[i].lastUseTime) > maxIdleConnDuration {
			i++
		}
		sleepFor := maxIdleConnDuration
		if i < n {
			// + 1 so we actually sleep past the expiration time and not up to it.
			// Otherwise the > check above would still fail.
			sleepFor = maxIdleConnDuration - currentTime.Sub(conns[i].lastUseTime) + 1
		}
		scratch = append(scratch[:0], conns[:i]...)
		if i > 0 {
			m := copy(conns, conns[i:])
			for i = m; i < n; i++ {
				conns[i] = nil
			}
			c.conns = conns[:m]
		}
		c.connsLock.Unlock()

		// Close idle connections.
		for i, cc := range scratch {
			c.closeConn(cc)
			scratch[i] = nil
		}

		// Determine whether to stop the connsCleaner.
		c.connsLock.Lock()
		mustStop := c.connsCount == 0
		if mustStop {
			c.connsCleanerRun = false
		}
		c.connsLock.Unlock()
		if mustStop {
			break
		}

		time.Sleep(sleepFor)
	}
}

func (c *HostClient) closeConn(cc *clientConn) {
	c.decConnsCount()
	cc.c.Close()
	releaseClientConn(cc)
}

func (c *HostClient) decConnsCount() {
	if c.MaxConnWaitTimeout <= 0 {
		c.connsLock.Lock()
		c.connsCount--
		c.connsLock.Unlock()
		return
	}

	c.connsLock.Lock()
	defer c.connsLock.Unlock()
	dialed := false
	if q := c.connsWait; q != nil && q.len() > 0 {
		for q.len() > 0 {
			w := q.popFront()
			if w.waiting() {
				go c.dialConnFor(w)
				dialed = true
				break
			}
		}
	}
	if !dialed {
		c.connsCount--
	}
}

func acquireClientConn(conn network.Conn) *clientConn {
	v := clientConnPool.Get()
	if v == nil {
		v = &clientConn{}
	}
	cc := v.(*clientConn)
	cc.c = conn
	cc.createdTime = time.Now()
	return cc
}

func releaseClientConn(cc *clientConn) {
	// Reset all fields.
	*cc = clientConn{}
	clientConnPool.Put(cc)
}

var clientConnPool sync.Pool

func (c *HostClient) releaseConn(cc *clientConn) {
	cc.lastUseTime = time.Now()
	if c.MaxConnWaitTimeout <= 0 {
		c.connsLock.Lock()
		c.conns = append(c.conns, cc)
		c.connsLock.Unlock()
		return
	}

	// try to deliver an idle connection to a *wantConn
	c.connsLock.Lock()
	defer c.connsLock.Unlock()
	delivered := false
	if q := c.connsWait; q != nil && q.len() > 0 {
		for q.len() > 0 {
			w := q.popFront()
			if w.waiting() {
				delivered = w.tryDeliver(cc, nil)
				break
			}
		}
	}
	if !delivered {
		c.conns = append(c.conns, cc)
	}
}

func (c *HostClient) acquireWriter(conn network.Conn) network.Writer {
	return conn
}

func (c *HostClient) acquireReader(conn network.Conn) network.Reader {
	return conn
}

func newClientTLSConfig(c *tls.Config, addr string) *tls.Config {
	if c == nil {
		c = &tls.Config{}
	} else {
		c = c.Clone()
	}

	if c.ClientSessionCache == nil {
		c.ClientSessionCache = tls.NewLRUClientSessionCache(0)
	}

	if len(c.ServerName) == 0 {
		serverName := tlsServerName(addr)
		if serverName == "*" {
			c.InsecureSkipVerify = true
		} else {
			c.ServerName = serverName
		}
	}
	return c
}

func tlsServerName(addr string) string {
	if !strings.Contains(addr, ":") {
		return addr
	}
	host, _, err := net.SplitHostPort(addr)
	if err != nil {
		return "*"
	}
	return host
}

func (c *HostClient) nextAddr() string {
	c.addrsLock.Lock()
	if c.addrs == nil {
		c.addrs = strings.Split(c.Addr, ",")
	}
	addr := c.addrs[0]
	if len(c.addrs) > 1 {
		addr = c.addrs[c.addrIdx%uint32(len(c.addrs))]
		c.addrIdx++
	}
	c.addrsLock.Unlock()
	return addr
}

func (c *HostClient) dialHostHard() (conn network.Conn, err error) {
	// attempt to dial all the available hosts before giving up.

	c.addrsLock.Lock()
	n := len(c.addrs)
	c.addrsLock.Unlock()

	if n == 0 {
		// It looks like c.addrs isn't initialized yet.
		n = 1
	}

	timeout := c.DialTimeout
	deadline := time.Now().Add(timeout)
	for n > 0 {
		addr := c.nextAddr()
		tlsConfig := c.cachedTLSConfig(addr)
		conn, err = dialAddr(addr, c.Dialer, c.DialDualStack, tlsConfig, timeout, c.ProxyURI, c.IsTLS)
		if err == nil {
			return conn, nil
		}
		if time.Since(deadline) >= 0 {
			break
		}
		n--
	}
	return nil, err
}

func (c *HostClient) cachedTLSConfig(addr string) *tls.Config {
	var cfgAddr string
	if c.ProxyURI != nil && bytes.Equal(c.ProxyURI.Scheme(), bytestr.StrHTTPS) {
		cfgAddr = bytesconv.B2s(c.ProxyURI.Host())
	}

	if c.IsTLS && cfgAddr == "" {
		cfgAddr = addr
	}

	if cfgAddr == "" {
		return nil
	}

	c.tlsConfigMapLock.Lock()
	if c.tlsConfigMap == nil {
		c.tlsConfigMap = make(map[string]*tls.Config)
	}
	cfg := c.tlsConfigMap[cfgAddr]
	if cfg == nil {
		cfg = newClientTLSConfig(c.TLSConfig, cfgAddr)
		c.tlsConfigMap[cfgAddr] = cfg
	}
	c.tlsConfigMapLock.Unlock()

	return cfg
}

func dialAddr(addr string, dial network.Dialer, dialDualStack bool, tlsConfig *tls.Config, timeout time.Duration, proxyURI *protocol.URI, isTLS bool) (network.Conn, error) {
	var conn network.Conn
	var err error
	if dial == nil {
		hlog.Warnf("HERTZ: HostClient: no dialer specified, trying to use default dialer")
		dial = dialer.DefaultDialer()
	}
	dialFunc := dial.DialConnection

	// addr has already been added port, no need to do it here
	if proxyURI != nil {
		// use tcp connection first, proxy will AddTLS to it
		conn, err = dialFunc("tcp", string(proxyURI.Host()), timeout, nil)
	} else {
		conn, err = dialFunc("tcp", addr, timeout, tlsConfig)
	}

	if err != nil {
		return nil, err
	}
	if conn == nil {
		panic("BUG: dial.DialConnection returned (nil, nil)")
	}

	if proxyURI != nil {
		conn, err = proxy.SetupProxy(conn, addr, proxyURI, tlsConfig, isTLS, dial)
	}

	// conn must be nil when got error, so doesn't need to close it
	if err != nil {
		return nil, err
	}
	return conn, nil
}

func (c *HostClient) getClientName() []byte {
	v := c.clientName.Load()
	var clientName []byte
	if v == nil {
		clientName = []byte(c.Name)
		if len(clientName) == 0 && !c.NoDefaultUserAgentHeader {
			clientName = bytestr.DefaultUserAgent
		}
		c.clientName.Store(clientName)
	} else {
		clientName = v.([]byte)
	}
	return clientName
}

// waiting reports whether w is still waiting for an answer (connection or error).
func (w *wantConn) waiting() bool {
	select {
	case <-w.ready:
		return false
	default:
		return true
	}
}

// tryDeliver attempts to deliver conn, err to w and reports whether it succeeded.
func (w *wantConn) tryDeliver(conn *clientConn, err error) bool {
	w.mu.Lock()
	defer w.mu.Unlock()

	if w.conn != nil || w.err != nil {
		return false
	}
	w.conn = conn
	w.err = err
	if w.conn == nil && w.err == nil {
		panic("hertz: internal error: misuse of tryDeliver")
	}
	close(w.ready)
	return true
}

// cancel marks w as no longer wanting a result (for example, due to cancellation).
// If a connection has been delivered already, cancel returns it with c.releaseConn.
func (w *wantConn) cancel(c *HostClient, err error) {
	w.mu.Lock()
	if w.conn == nil && w.err == nil {
		close(w.ready) // catch misbehavior in future delivery
	}

	conn := w.conn
	w.conn = nil
	w.err = err
	w.mu.Unlock()

	if conn != nil {
		c.releaseConn(conn)
	}
}

// len returns the number of items in the queue.
func (q *wantConnQueue) len() int {
	return len(q.head) - q.headPos + len(q.tail)
}

// pushBack adds w to the back of the queue.
func (q *wantConnQueue) pushBack(w *wantConn) {
	q.tail = append(q.tail, w)
}

// popFront removes and returns the wantConn at the front of the queue.
func (q *wantConnQueue) popFront() *wantConn {
	if q.headPos >= len(q.head) {
		if len(q.tail) == 0 {
			return nil
		}
		// Pick up tail as new head, clear tail.
		q.head, q.headPos, q.tail = q.tail, 0, q.head[:0]
	}

	w := q.head[q.headPos]
	q.head[q.headPos] = nil
	q.headPos++
	return w
}

// peekFront returns the wantConn at the front of the queue without removing it.
func (q *wantConnQueue) peekFront() *wantConn {
	if q.headPos < len(q.head) {
		return q.head[q.headPos]
	}
	if len(q.tail) > 0 {
		return q.tail[0]
	}
	return nil
}

// cleanFront pops any wantConns that are no longer waiting from the head of the
// queue, reporting whether any were popped.
func (q *wantConnQueue) clearFront() (cleaned bool) {
	for {
		w := q.peekFront()
		if w == nil || w.waiting() {
			return cleaned
		}
		q.popFront()
		cleaned = true
	}
}

func NewHostClient(c *ClientOptions) client.HostClient {
	return &HostClient{
		ClientOptions: c,
	}
}

type ClientOptions struct {
	// Client name. Used in User-Agent request header.
	Name string

	// NoDefaultUserAgentHeader when set to true, causes the default
	// User-Agent header to be excluded from the Request.
	NoDefaultUserAgentHeader bool

	// Callback for establishing new connection to the host.
	//
	// Default Dialer is used if not set.
	Dialer network.Dialer

	// Timeout for establishing new connections to hosts.
	//
	// Default DialTimeout is used if not set.
	DialTimeout time.Duration

	// Attempt to connect to both ipv4 and ipv6 host addresses
	// if set to true.
	//
	// This option is used only if default TCP dialer is used,
	// i.e. if Dialer is blank.
	//
	// By default client connects only to ipv4 addresses,
	// since unfortunately ipv6 remains broken in many networks worldwide :)
	DialDualStack bool

	// Whether to use TLS (aka SSL or HTTPS) for host connections.
	// Optional TLS config.
	TLSConfig *tls.Config

	// Maximum number of connections which may be established to all hosts
	// listed in Addr.
	//
	// You can change this value while the HostClient is being used
	// using HostClient.SetMaxConns(value)
	//
	// DefaultMaxConnsPerHost is used if not set.
	MaxConns int

	// Keep-alive connections are closed after this duration.
	//
	// By default connection duration is unlimited.
	MaxConnDuration time.Duration

	// Idle keep-alive connections are closed after this duration.
	//
	// By default idle connections are closed
	// after DefaultMaxIdleConnDuration.
	MaxIdleConnDuration time.Duration

	// Maximum duration for full response reading (including body).
	//
	// By default response read timeout is unlimited.
	ReadTimeout time.Duration

	// Maximum duration for full request writing (including body).
	//
	// By default request write timeout is unlimited.
	WriteTimeout time.Duration

	// Maximum response body size.
	//
	// The client returns errBodyTooLarge if this limit is greater than 0
	// and response body is greater than the limit.
	//
	// By default response body size is unlimited.
	MaxResponseBodySize int

	// Header names are passed as-is without normalization
	// if this option is set.
	//
	// Disabled header names' normalization may be useful only for proxying
	// responses to other clients expecting case-sensitive header names.
	//
	// By default request and response header names are normalized, i.e.
	// The first letter and the first letters following dashes
	// are uppercased, while all the other letters are lowercased.
	// Examples:
	//
	//     * HOST -> Host
	//     * content-type -> Content-Type
	//     * cONTENT-lenGTH -> Content-Length
	DisableHeaderNamesNormalizing bool

	// Path values are sent as-is without normalization
	//
	// Disabled path normalization may be useful for proxying incoming requests
	// to servers that are expecting paths to be forwarded as-is.
	//
	// By default path values are normalized, i.e.
	// extra slashes are removed, special characters are encoded.
	DisablePathNormalizing bool

	// Maximum duration for waiting for a free connection.
	//
	// By default will not wait, return errNoFreeConns immediately
	MaxConnWaitTimeout time.Duration

	// ResponseBodyStream enables response body streaming
	ResponseBodyStream bool
<<<<<<< HEAD

	ProxyURI *protocol.URI

	// All configurations related to retry
	RetryConfig *retry.Config

	RetryIfFunc client.RetryIfFunc
=======
>>>>>>> f7e03d06
}<|MERGE_RESOLUTION|>--- conflicted
+++ resolved
@@ -1154,14 +1154,9 @@
 
 	// ResponseBodyStream enables response body streaming
 	ResponseBodyStream bool
-<<<<<<< HEAD
-
-	ProxyURI *protocol.URI
 
 	// All configurations related to retry
 	RetryConfig *retry.Config
 
 	RetryIfFunc client.RetryIfFunc
-=======
->>>>>>> f7e03d06
 }