--- conflicted
+++ resolved
@@ -18,11 +18,12 @@
 
 import (
 	"bytes"
+	"errors"
 	"net"
 	"strings"
 	"time"
 
-	"github.com/cloudwego/hertz/pkg/common/errors"
+	errs "github.com/cloudwego/hertz/pkg/common/errors"
 	"github.com/cloudwego/hertz/pkg/network"
 	"github.com/cloudwego/netpoll"
 )
@@ -138,15 +139,12 @@
 	b, err := m.zr.Peek(i)
 	if m.readTimeout > 0 {
 		time.Sleep(m.readTimeout)
-<<<<<<< HEAD
-		return nil, errors.ErrReadTimeout
-=======
 	} else {
 		time.Sleep(100 * time.Millisecond)
 	}
 	if err != nil || len(b) != i {
+		time.Sleep(m.readTimeout)
 		return nil, errs.ErrReadTimeout
->>>>>>> 76609083
 	}
 	return b, err
 }
