/*
 * Copyright 2022 CloudWeGo Authors
 *
 * Licensed under the Apache License, Version 2.0 (the "License");
 * you may not use this file except in compliance with the License.
 * You may obtain a copy of the License at
 *
 *     http://www.apache.org/licenses/LICENSE-2.0
 *
 * Unless required by applicable law or agreed to in writing, software
 * distributed under the License is distributed on an "AS IS" BASIS,
 * WITHOUT WARRANTIES OR CONDITIONS OF ANY KIND, either express or implied.
 * See the License for the specific language governing permissions and
 * limitations under the License.
 *
 * The MIT License (MIT)
 *
 * Copyright (c) 2015-present Aliaksandr Valialkin, VertaMedia, Kirill Danshin, Erik Dubbelboer, FastHTTP Authors
 *
 * Permission is hereby granted, free of charge, to any person obtaining a copy
 * of this software and associated documentation files (the "Software"), to deal
 * in the Software without restriction, including without limitation the rights
 * to use, copy, modify, merge, publish, distribute, sublicense, and/or sell
 * copies of the Software, and to permit persons to whom the Software is
 * furnished to do so, subject to the following conditions:
 *
 * The above copyright notice and this permission notice shall be included in
 * all copies or substantial portions of the Software.
 *
 * THE SOFTWARE IS PROVIDED "AS IS", WITHOUT WARRANTY OF ANY KIND, EXPRESS OR
 * IMPLIED, INCLUDING BUT NOT LIMITED TO THE WARRANTIES OF MERCHANTABILITY,
 * FITNESS FOR A PARTICULAR PURPOSE AND NONINFRINGEMENT. IN NO EVENT SHALL THE
 * AUTHORS OR COPYRIGHT HOLDERS BE LIABLE FOR ANY CLAIM, DAMAGES OR OTHER
 * LIABILITY, WHETHER IN AN ACTION OF CONTRACT, TORT OR OTHERWISE, ARISING FROM,
 * OUT OF OR IN CONNECTION WITH THE SOFTWARE OR THE USE OR OTHER DEALINGS IN
 * THE SOFTWARE.
 *
 * This file may have been modified by CloudWeGo authors. All CloudWeGo
 * Modifications are Copyright 2022 CloudWeGo Authors.
 */

package client

import (
	"context"
	"crypto/tls"
	"encoding/base64"
	"errors"
	"fmt"
	"io"
	"io/ioutil"
	"net"
	"net/http"
	"net/http/httptest"
	"net/url"
	"os"
	"path/filepath"
	"reflect"
	"regexp"
	"strings"
	"sync"
	"sync/atomic"
	"testing"
	"time"

	"github.com/cloudwego/hertz/internal/bytestr"
	"github.com/cloudwego/hertz/pkg/app"
	"github.com/cloudwego/hertz/pkg/app/client/retry"
	"github.com/cloudwego/hertz/pkg/common/config"
	errs "github.com/cloudwego/hertz/pkg/common/errors"
	"github.com/cloudwego/hertz/pkg/common/test/assert"
	"github.com/cloudwego/hertz/pkg/network"
	"github.com/cloudwego/hertz/pkg/network/dialer"
	"github.com/cloudwego/hertz/pkg/network/standard"
	"github.com/cloudwego/hertz/pkg/protocol"
	"github.com/cloudwego/hertz/pkg/protocol/consts"
	"github.com/cloudwego/hertz/pkg/protocol/http1"
	"github.com/cloudwego/hertz/pkg/protocol/http1/req"
	"github.com/cloudwego/hertz/pkg/protocol/http1/resp"
	"github.com/cloudwego/hertz/pkg/route"
)

var errTooManyRedirects = errors.New("too many redirects detected when doing the request")

func TestCloseIdleConnections(t *testing.T) {
	opt := config.NewOptions([]config.Option{})
	opt.Addr = "unix-test-10000"
	opt.Network = "unix"
	engine := route.NewEngine(opt)

	go engine.Run()
	defer func() {
		engine.Close()
	}()
	time.Sleep(time.Millisecond * 500)

	c, _ := NewClient(WithDialer(newMockDialerWithCustomFunc(opt.Network, opt.Addr, 1*time.Second, nil)))

	if _, _, err := c.Get(context.Background(), nil, "http://google.com"); err != nil {
		t.Fatal(err)
	}

	connsLen := func() int {
		c.mLock.Lock()
		defer c.mLock.Unlock()

		if _, ok := c.m["google.com"]; !ok {
			return 0
		}
		return c.m["google.com"].ConnectionCount()
	}

	if conns := connsLen(); conns > 1 {
		t.Errorf("expected 1 conns got %d", conns)
	}

	c.CloseIdleConnections()

	if conns := connsLen(); conns > 0 {
		t.Errorf("expected 0 conns got %d", conns)
	}
}

func TestClientInvalidURI(t *testing.T) {
	t.Parallel()

	opt := config.NewOptions([]config.Option{})
	opt.Addr = "unix-test-10001"
	opt.Network = "unix"
	requests := int64(0)
	engine := route.NewEngine(opt)
	engine.GET("/", func(c context.Context, ctx *app.RequestContext) {
		atomic.AddInt64(&requests, 1)
	})
	go engine.Run()
	defer func() {
		engine.Close()
	}()
	time.Sleep(time.Millisecond * 500)

	c, _ := NewClient(WithDialer(newMockDialerWithCustomFunc(opt.Network, opt.Addr, 1*time.Second, nil)))
	req, res := protocol.AcquireRequest(), protocol.AcquireResponse()
	defer func() {
		protocol.ReleaseRequest(req)
		protocol.ReleaseResponse(res)
	}()
	req.Header.SetMethod(consts.MethodGet)
	req.SetRequestURI("http://example.com\r\n\r\nGET /\r\n\r\n")
	err := c.Do(context.Background(), req, res)
	if err == nil {
		t.Fatal("expected error (missing required Host header in request)")
	}
	if n := atomic.LoadInt64(&requests); n != 0 {
		t.Fatalf("0 requests expected, got %d", n)
	}
}

func TestClientGetWithBody(t *testing.T) {
	t.Parallel()

	opt := config.NewOptions([]config.Option{})
	opt.Addr = "unix-test-10002"
	opt.Network = "unix"
	engine := route.NewEngine(opt)
	engine.GET("/", func(c context.Context, ctx *app.RequestContext) {
		body := ctx.Request.Body()
		ctx.Write(body) //nolint:errcheck
	})
	go engine.Run()
	defer func() {
		engine.Close()
	}()
	time.Sleep(time.Millisecond * 500)

	c, _ := NewClient(WithDialer(newMockDialerWithCustomFunc(opt.Network, opt.Addr, 1*time.Second, nil)))
	req, res := protocol.AcquireRequest(), protocol.AcquireResponse()
	defer func() {
		protocol.ReleaseRequest(req)
		protocol.ReleaseResponse(res)
	}()
	req.Header.SetMethod(consts.MethodGet)
	req.SetRequestURI("http://example.com")
	req.SetBodyString("test")
	err := c.Do(context.Background(), req, res)
	if err != nil {
		t.Fatal(err)
	}
	if len(res.Body()) == 0 {
		t.Fatal("missing request body")
	}
}

func TestClientPostBodyStream(t *testing.T) {
	t.Parallel()

	opt := config.NewOptions([]config.Option{})
	opt.Addr = "unix-test-10102"
	opt.Network = "unix"
	engine := route.NewEngine(opt)
	engine.POST("/", func(c context.Context, ctx *app.RequestContext) {
		body := ctx.Request.Body()
		ctx.Write(body) //nolint:errcheck
	})
	go engine.Run()
	defer func() {
		engine.Close()
	}()
	time.Sleep(time.Millisecond * 500)

	cStream, _ := NewClient(WithDialer(newMockDialerWithCustomFunc(opt.Network, opt.Addr, 1*time.Second, nil)), WithResponseBodyStream(true))
	args := &protocol.Args{}
	// There is some data in databuf and others is in bodystream, so we need
	// to let the data exceed the max bodysize of bodystream
	v := ""
	for i := 0; i < 10240; i++ {
		v += "b"
	}
	args.Add("a", v)
	_, body, err := cStream.Post(context.Background(), nil, "http://example.com", args)
	if err != nil {
		t.Fatal(err)
	}
	assert.DeepEqual(t, "a="+v, string(body))
}

func TestClientURLAuth(t *testing.T) {
	t.Parallel()

	cases := map[string]string{
		"foo:bar@": "Basic Zm9vOmJhcg==",
		"foo:@":    "Basic Zm9vOg==",
		":@":       "",
		"@":        "",
		"":         "",
	}
	ch := make(chan string, 1)

	opt := config.NewOptions([]config.Option{})
	opt.Addr = "unix-test-10003"
	opt.Network = "unix"
	engine := route.NewEngine(opt)
	engine.GET("/foo/bar", func(c context.Context, ctx *app.RequestContext) {
		ch <- string(ctx.Request.Header.Peek(consts.HeaderAuthorization))
	})
	go engine.Run()
	defer func() {
		engine.Close()
	}()
	time.Sleep(time.Millisecond * 500)

	c, _ := NewClient(WithDialer(newMockDialerWithCustomFunc(opt.Network, opt.Addr, 1*time.Second, nil)))
	for up, expected := range cases {
		req := protocol.AcquireRequest()
		req.Header.SetMethod(consts.MethodGet)
		req.SetRequestURI("http://" + up + "example.com/foo/bar")

		if err := c.Do(context.Background(), req, nil); err != nil {
			t.Fatal(err)
		}

		val := <-ch

		if val != expected {
			t.Fatalf("wrong %s header: %s expected %s", consts.HeaderAuthorization, val, expected)
		}
	}
}

func TestClientNilResp(t *testing.T) {
	opt := config.NewOptions([]config.Option{})
	opt.Addr = "unix-test-10004"
	opt.Network = "unix"
	engine := route.NewEngine(opt)

	engine.GET("/", func(c context.Context, ctx *app.RequestContext) {
	})
	go engine.Run()
	defer func() {
		engine.Close()
	}()
	time.Sleep(time.Millisecond * 500)

	c, _ := NewClient(WithDialer(newMockDialerWithCustomFunc(opt.Network, opt.Addr, 1*time.Second, nil)))

	req := protocol.AcquireRequest()
	req.Header.SetMethod(consts.MethodGet)
	req.SetRequestURI("http://example.com")
	if err := c.Do(context.Background(), req, nil); err != nil {
		t.Fatal(err)
	}
	if err := c.DoTimeout(context.Background(), req, nil, time.Second); err != nil {
		t.Fatal(err)
	}
}

func TestClientParseConn(t *testing.T) {
	t.Parallel()
	opt := config.NewOptions([]config.Option{})
	opt.Addr = "127.0.0.1:10005"
	engine := route.NewEngine(opt)
	engine.GET("/", func(c context.Context, ctx *app.RequestContext) {
	})
	go engine.Run()
	time.Sleep(time.Millisecond * 500)

	c, _ := NewClient(WithDialer(newMockDialerWithCustomFunc(opt.Network, opt.Addr, 1*time.Second, nil)))
	req, res := protocol.AcquireRequest(), protocol.AcquireResponse()
	defer func() {
		protocol.ReleaseRequest(req)
		protocol.ReleaseResponse(res)
	}()
	req.SetRequestURI("http://" + opt.Addr + "")
	if err := c.Do(context.Background(), req, res); err != nil {
		t.Fatal(err)
	}

	if res.RemoteAddr().Network() != opt.Network {
		t.Fatalf("req RemoteAddr parse network fail: %s, hope: %s", res.RemoteAddr().Network(), opt.Network)
	}
	if opt.Addr != res.RemoteAddr().String() {
		t.Fatalf("req RemoteAddr parse addr fail: %s, hope: %s", res.RemoteAddr().String(), opt.Addr)
	}

	if !regexp.MustCompile(`^127\.0\.0\.1:[0-9]{4,5}$`).MatchString(res.LocalAddr().String()) {
		t.Fatalf("res LocalAddr addr match fail: %s, hope match: %s", res.LocalAddr().String(), "^127.0.0.1:[0-9]{4,5}$")
	}
}

func TestClientPostArgs(t *testing.T) {
	t.Parallel()
	opt := config.NewOptions([]config.Option{})
	opt.Addr = "unix-test-10006"
	opt.Network = "unix"
	engine := route.NewEngine(opt)
	engine.POST("/", func(c context.Context, ctx *app.RequestContext) {
		body := ctx.Request.Body()
		if len(body) == 0 {
			return
		}
		ctx.Write(body) //nolint:errcheck
	})
	go engine.Run()
	defer func() {
		engine.Close()
	}()
	time.Sleep(time.Millisecond * 500)
	c, _ := NewClient(WithDialer(newMockDialerWithCustomFunc(opt.Network, opt.Addr, 1*time.Second, nil)))
	req, res := protocol.AcquireRequest(), protocol.AcquireResponse()
	defer func() {
		protocol.ReleaseRequest(req)
		protocol.ReleaseResponse(res)
	}()
	args := req.PostArgs()
	args.Add("addhttp2", "support")
	args.Add("fast", "http")
	req.Header.SetMethod(consts.MethodPost)
	req.SetRequestURI("http://make.hertz.great?again")
	err := c.Do(context.Background(), req, res)
	if err != nil {
		t.Fatal(err)
	}
	if len(res.Body()) == 0 {
		t.Fatal("cannot set args as body")
	}
}

func TestClientHeaderCase(t *testing.T) {
	t.Parallel()

	opt := config.NewOptions([]config.Option{})
	opt.Addr = "unix-test-10007"
	opt.Network = "unix"
	engine := route.NewEngine(opt)
	engine.GET("/", func(c context.Context, ctx *app.RequestContext) {
		zw := ctx.GetWriter()
		zw.WriteBinary([]byte("HTTP/1.1 200 OK\r\n" + //nolint:errcheck
			"content-type: text/plain\r\n" +
			"transfer-encoding: chunked\r\n\r\n" +
			"24\r\nThis is the data in the first chunk \r\n" +
			"1B\r\nand this is the second one \r\n" +
			"0\r\n\r\n",
		))
	})
	go engine.Run()
	defer func() {
		engine.Close()
	}()
	time.Sleep(time.Second)

	c, _ := NewClient(WithDialer(newMockDialerWithCustomFunc(opt.Network, opt.Addr, time.Second, nil)), WithDisableHeaderNamesNormalizing(true))
	code, body, err := c.Get(context.Background(), nil, "http://example.com")
	if err != nil {
		t.Error(err)
	} else if code != 200 {
		t.Errorf("expected status code 200 got %d", code)
	} else if string(body) != "This is the data in the first chunk and this is the second one " {
		t.Errorf("wrong body: %q", body)
	}
}

func TestClientReadTimeout(t *testing.T) {
	if testing.Short() {
		t.Skip("skipping test in short mode")
	}

	timeout := false
	opt := config.NewOptions([]config.Option{})
	opt.Addr = "localhost:10008"
	engine := route.NewEngine(opt)

	engine.GET("/", func(c context.Context, ctx *app.RequestContext) {
		if timeout {
			time.Sleep(time.Minute)
		} else {
			timeout = true
		}
	})
	go engine.Run()
	time.Sleep(time.Millisecond * 500)

	c := &http1.HostClient{
		ClientOptions: &http1.ClientOptions{
			ReadTimeout: time.Second * 4,
			RetryConfig: &retry.Config{MaxAttemptTimes: 1},
			Dialer:      standard.NewDialer(),
		},
		Addr: opt.Addr,
	}

	req := protocol.AcquireRequest()
	res := protocol.AcquireResponse()

	req.SetRequestURI("http://" + opt.Addr)
	req.Header.SetMethod(consts.MethodGet)

	// Setting Connection: Close will make the connection be returned to the pool.
	req.SetConnectionClose()

	if err := c.Do(context.Background(), req, res); err != nil {
		t.Fatal(err)
	}

	protocol.ReleaseRequest(req)
	protocol.ReleaseResponse(res)

	done := make(chan struct{})
	go func() {
		req := protocol.AcquireRequest()
		res := protocol.AcquireResponse()

		req.SetRequestURI("http://" + opt.Addr)
		req.Header.SetMethod(consts.MethodGet)
		req.SetConnectionClose()

		if err := c.Do(context.Background(), req, res); !errors.Is(err, errs.ErrTimeout) {
			if !strings.Contains(err.Error(), "timeout") {
				t.Errorf("expected ErrTimeout got %#v", err)
			}
		}

		protocol.ReleaseRequest(req)
		protocol.ReleaseResponse(res)
		close(done)
	}()

	select {
	case <-done:
		// It is abnormal when waiting time exceeds the value of readTimeout times the number of retries.
		// Give it extra 2 seconds just to be sure.
	case <-time.After(c.ReadTimeout*time.Duration(c.RetryConfig.MaxAttemptTimes) + time.Second*2):
		t.Fatal("Client.ReadTimeout didn't work")
	}
}

func TestClientDefaultUserAgent(t *testing.T) {
	t.Parallel()

	opt := config.NewOptions([]config.Option{})

	opt.Addr = "unix-test-10009"
	opt.Network = "unix"
	engine := route.NewEngine(opt)

	engine.GET("/", func(c context.Context, ctx *app.RequestContext) {
		ctx.Data(consts.StatusOK, "text/plain; charset=utf-8", ctx.UserAgent())
	})
	go engine.Run()
	defer func() {
		engine.Close()
	}()
	time.Sleep(time.Millisecond * 500)

	c, _ := NewClient(WithDialer(newMockDialerWithCustomFunc(opt.Network, opt.Addr, 1*time.Second, nil)))
	req := protocol.AcquireRequest()
	res := protocol.AcquireResponse()

	req.SetRequestURI("http://example.com")
	req.Header.SetMethod(consts.MethodGet)

	err := c.Do(context.Background(), req, res)
	if err != nil {
		t.Fatal(err)
	}
	if string(res.Body()) != string(bytestr.DefaultUserAgent) {
		t.Fatalf("User-Agent defers %q != %q", string(res.Body()), bytestr.DefaultUserAgent)
	}
}

func TestClientSetUserAgent(t *testing.T) {
	t.Parallel()

	opt := config.NewOptions([]config.Option{})

	opt.Addr = "unix-test-10010"
	opt.Network = "unix"
	engine := route.NewEngine(opt)

	engine.GET("/", func(c context.Context, ctx *app.RequestContext) {
		ctx.Data(consts.StatusOK, "text/plain; charset=utf-8", ctx.UserAgent())
	})
	go engine.Run()
	defer func() {
		engine.Close()
	}()
	time.Sleep(time.Millisecond * 500)

	userAgent := "I'm not hertz"
	c, _ := NewClient(WithDialer(newMockDialerWithCustomFunc(opt.Network, opt.Addr, time.Second, nil)), WithName(userAgent))
	req := protocol.AcquireRequest()
	res := protocol.AcquireResponse()

	req.SetRequestURI("http://example.com")

	err := c.Do(context.Background(), req, res)
	if err != nil {
		t.Fatal(err)
	}
	if string(res.Body()) != userAgent {
		t.Fatalf("User-Agent defers %q != %q", string(res.Body()), userAgent)
	}
}

func TestClientNoUserAgent(t *testing.T) {
	opt := config.NewOptions([]config.Option{})
	opt.Addr = "unix-test-10011"
	opt.Network = "unix"
	engine := route.NewEngine(opt)

	engine.GET("/", func(c context.Context, ctx *app.RequestContext) {
		ctx.Data(consts.StatusOK, "text/plain; charset=utf-8", ctx.UserAgent())
	})
	go engine.Run()
	defer func() {
		engine.Close()
	}()
	time.Sleep(time.Millisecond * 500)
	c, _ := NewClient(WithDialer(newMockDialerWithCustomFunc(opt.Network, opt.Addr, time.Second, nil)), WithDialTimeout(1*time.Second), WithNoDefaultUserAgentHeader(true))

	req := protocol.AcquireRequest()
	res := protocol.AcquireResponse()

	req.SetRequestURI("http://example.com")

	err := c.Do(context.Background(), req, res)
	if err != nil {
		t.Fatal(err)
	}
	if string(res.Body()) != "" {
		t.Fatalf("User-Agent wrong %q != %q", string(res.Body()), "")
	}
}

func TestClientDoWithCustomHeaders(t *testing.T) {
	t.Parallel()

	ch := make(chan error)
	uri := "/foo/bar/baz?a=b&cd=12"
	headers := map[string]string{
		"Foo":          "bar",
		"Host":         "xxx.com",
		"Content-Type": "asdfsdf",
		"a-b-c-d-f":    "",
	}
	body := "request body"
	opt := config.NewOptions([]config.Option{})

	opt.Addr = "unix-test-10012"
	opt.Network = "unix"
	engine := route.NewEngine(opt)

	engine.POST("/foo/bar/baz", func(c context.Context, ctx *app.RequestContext) {
		zw := ctx.GetWriter()

		if string(ctx.Request.Header.Method()) != consts.MethodPost {
			ch <- fmt.Errorf("unexpected request method: %q. Expecting %q", ctx.Request.Header.Method(), consts.MethodPost)
			return
		}
		reqURI := ctx.Request.RequestURI()
		if string(reqURI) != uri {
			ch <- fmt.Errorf("unexpected request uri: %q. Expecting %q", reqURI, uri)
			return
		}
		for k, v := range headers {
			hv := ctx.Request.Header.Peek(k)
			if string(hv) != v {
				ch <- fmt.Errorf("unexpected value for header %q: %q. Expecting %q", k, hv, v)
				return
			}
		}
		cl := ctx.Request.Header.ContentLength()
		if cl != len(body) {
			ch <- fmt.Errorf("unexpected content-length %d. Expecting %d", cl, len(body))
			return
		}
		reqBody := ctx.Request.Body()
		if string(reqBody) != body {
			ch <- fmt.Errorf("unexpected request body: %q. Expecting %q", reqBody, body)
			return
		}

		var r protocol.Response
		if err := resp.Write(&r, zw); err != nil {
			ch <- fmt.Errorf("cannot send response: %s", err)
			return
		}
		if err := zw.Flush(); err != nil {
			ch <- fmt.Errorf("cannot flush response: %s", err)
			return
		}

		ch <- nil
	})
	go engine.Run()
	defer func() {
		engine.Close()
	}()
	time.Sleep(time.Millisecond * 500)

	// make sure that the client sends all the request headers and body.
	c, _ := NewClient(WithDialer(newMockDialerWithCustomFunc(opt.Network, opt.Addr, 1*time.Second, nil)))

	var req protocol.Request
	req.Header.SetMethod(consts.MethodPost)
	req.SetRequestURI(uri)
	for k, v := range headers {
		req.Header.Set(k, v)
	}
	req.SetBodyString(body)

	var resp protocol.Response

	err := c.DoTimeout(context.Background(), &req, &resp, time.Second)
	if err != nil {
		t.Fatalf("error when doing request: %s", err)
	}

	select {
	case <-ch:
	case <-time.After(5 * time.Second):
		t.Fatalf("timeout")
	}
}

func TestClientDoTimeoutDisablePathNormalizing(t *testing.T) {
	t.Parallel()
	opt := config.NewOptions([]config.Option{})

	opt.Addr = "unix-test-10013"
	opt.Network = "unix"
	engine := route.NewEngine(opt)

	engine.Use(func(c context.Context, ctx *app.RequestContext) {
		uri := ctx.URI()
		uri.DisablePathNormalizing = true
		ctx.Response.Header.Set("received-uri", string(uri.FullURI()))
	})

	go engine.Run()
	defer func() {
		engine.Close()
	}()
	time.Sleep(time.Millisecond * 500)
	c, _ := NewClient(WithDialer(newMockDialerWithCustomFunc(opt.Network, opt.Addr, time.Second, nil)), WithDisablePathNormalizing(true))

	urlWithEncodedPath := "http://example.com/encoded/Y%2BY%2FY%3D/stuff"

	var req protocol.Request
	req.SetRequestURI(urlWithEncodedPath)
	var resp protocol.Response
	for i := 0; i < 5; i++ {
		if err := c.DoTimeout(context.Background(), &req, &resp, time.Second); err != nil {
			t.Fatalf("unexpected error: %s", err)
		}
		hv := resp.Header.Peek("received-uri")
		if string(hv) != urlWithEncodedPath {
			t.Fatalf("request uri was normalized: %q. Expecting %q", hv, urlWithEncodedPath)
		}
	}
}

func TestHostClientPendingRequests(t *testing.T) {
	t.Parallel()

	const concurrency = 10
	doneCh := make(chan struct{})
	readyCh := make(chan struct{}, concurrency)
	opt := config.NewOptions([]config.Option{})

	opt.Addr = "unix-test-10014"
	opt.Network = "unix"
	engine := route.NewEngine(opt)

	engine.GET("/baz", func(c context.Context, ctx *app.RequestContext) {
		readyCh <- struct{}{}
		<-doneCh
	})
	go engine.Run()
	defer func() {
		engine.Close()
	}()
	time.Sleep(time.Second)

	c := &http1.HostClient{
		ClientOptions: &http1.ClientOptions{
			Dialer: newMockDialerWithCustomFunc(opt.Network, opt.Addr, time.Second, nil),
		},
		Addr: "foobar",
	}

	pendingRequests := c.PendingRequests()
	if pendingRequests != 0 {
		t.Fatalf("non-zero pendingRequests: %d", pendingRequests)
	}

	resultCh := make(chan error, concurrency)
	for i := 0; i < concurrency; i++ {
		go func() {
			req := protocol.AcquireRequest()
			req.SetRequestURI("http://foobar/baz")
			req.Header.SetMethod(consts.MethodGet)
			resp := protocol.AcquireResponse()

			if err := c.DoTimeout(context.Background(), req, resp, 10*time.Second); err != nil {
				resultCh <- fmt.Errorf("unexpected error: %s", err)
				return
			}

			if resp.StatusCode() != consts.StatusOK {
				resultCh <- fmt.Errorf("unexpected status code %d. Expecting %d", resp.StatusCode(), consts.StatusOK)
				return
			}
			resultCh <- nil
		}()
	}

	// wait until all the requests reach server
	for i := 0; i < concurrency; i++ {
		select {
		case <-readyCh:
		case <-time.After(time.Second):
			t.Fatalf("timeout")
		}
	}

	pendingRequests = c.PendingRequests()
	if pendingRequests != concurrency {
		t.Fatalf("unexpected pendingRequests: %d. Expecting %d", pendingRequests, concurrency)
	}

	// unblock request handlers on the server and wait until all the requests are finished.
	close(doneCh)
	for i := 0; i < concurrency; i++ {
		select {
		case err := <-resultCh:
			if err != nil {
				t.Fatalf("unexpected error: %s", err)
			}
		case <-time.After(time.Second):
			t.Fatalf("timeout")
		}
	}

	pendingRequests = c.PendingRequests()
	if pendingRequests != 0 {
		t.Fatalf("non-zero pendingRequests: %d", pendingRequests)
	}
}

func TestHostClientMaxConnsWithDeadline(t *testing.T) {
	var (
		emptyBodyCount uint8
		timeout        = 50 * time.Millisecond
		wg             sync.WaitGroup
	)
	opt := config.NewOptions([]config.Option{})

	opt.Addr = "unix-test-10015"
	opt.Network = "unix"
	engine := route.NewEngine(opt)

	engine.POST("/baz", func(c context.Context, ctx *app.RequestContext) {
		if len(ctx.Request.Body()) == 0 {
			emptyBodyCount++
		}

		ctx.WriteString("foo") //nolint:errcheck
	})
	go engine.Run()
	defer func() {
		engine.Close()
	}()
	time.Sleep(time.Millisecond * 500)

	c := &http1.HostClient{
		ClientOptions: &http1.ClientOptions{
			Dialer:   newMockDialerWithCustomFunc(opt.Network, opt.Addr, time.Second, nil),
			MaxConns: 1,
		},
		Addr: "foobar",
	}

	for i := 0; i < 5; i++ {
		wg.Add(1)
		go func() {
			defer wg.Done()

			req := protocol.AcquireRequest()
			req.SetRequestURI("http://foobar/baz")
			req.Header.SetMethod(consts.MethodPost)
			req.SetBodyString("bar")
			resp := protocol.AcquireResponse()

			for {
				if err := c.DoDeadline(context.Background(), req, resp, time.Now().Add(timeout)); err != nil {
					if err.Error() == errs.ErrNoFreeConns.Error() {
						time.Sleep(time.Millisecond * 500)
						continue
					}
					t.Errorf("unexpected error: %s", err)
				}
				break
			}

			if resp.StatusCode() != consts.StatusOK {
				t.Errorf("unexpected status code %d. Expecting %d", resp.StatusCode(), consts.StatusOK)
			}

			body := resp.Body()
			if string(body) != "foo" {
				t.Errorf("unexpected body %q. Expecting %q", body, "abcd")
			}
		}()
	}
	wg.Wait()

	if emptyBodyCount > 0 {
		t.Fatalf("at least one request body was empty")
	}
}

func TestHostClientMaxConnDuration(t *testing.T) {
	t.Parallel()

	connectionCloseCount := uint32(0)
	opt := config.NewOptions([]config.Option{})

	opt.Addr = "unix-test-10016"
	opt.Network = "unix"
	engine := route.NewEngine(opt)

	engine.GET("/bbb/cc", func(c context.Context, ctx *app.RequestContext) {
		ctx.WriteString("abcd") //nolint:errcheck
		if ctx.Request.ConnectionClose() {
			atomic.AddUint32(&connectionCloseCount, 1)
		}
	})
	go engine.Run()
	defer func() {
		engine.Close()
	}()
	time.Sleep(time.Millisecond * 500)

	c := &http1.HostClient{
		ClientOptions: &http1.ClientOptions{
			Dialer:          newMockDialerWithCustomFunc(opt.Network, opt.Addr, time.Second, nil),
			MaxConnDuration: 10 * time.Millisecond,
		},
		Addr: "foobar",
	}

	for i := 0; i < 5; i++ {
		statusCode, body, err := c.Get(context.Background(), nil, "http://aaaa.com/bbb/cc")
		if err != nil {
			t.Fatalf("unexpected error: %s", err)
		}
		if statusCode != consts.StatusOK {
			t.Fatalf("unexpected status code %d. Expecting %d", statusCode, consts.StatusOK)
		}
		if string(body) != "abcd" {
			t.Fatalf("unexpected body %q. Expecting %q", body, "abcd")
		}
		time.Sleep(c.MaxConnDuration)
	}

	if atomic.LoadUint32(&connectionCloseCount) == 0 {
		t.Fatalf("expecting at least one 'Connection: close' request header")
	}
}

func TestHostClientMultipleAddrs(t *testing.T) {
	t.Parallel()
	opt := config.NewOptions([]config.Option{})

	opt.Addr = "unix-test-10017"
	opt.Network = "unix"
	engine := route.NewEngine(opt)

	engine.GET("/baz/aaa", func(c context.Context, ctx *app.RequestContext) {
		ctx.Write(ctx.Host()) //nolint:errcheck
		ctx.SetConnectionClose()
	})
	go engine.Run()
	defer func() {
		engine.Close()
	}()
	time.Sleep(time.Millisecond * 500)

	dialsCount := make(map[string]int)
	c := &http1.HostClient{
		ClientOptions: &http1.ClientOptions{
			Dialer: newMockDialerWithCustomFunc(opt.Network, opt.Addr, 1*time.Second, func(network, addr string, timeout time.Duration, tlsConfig *tls.Config) {
				dialsCount[addr]++
			}),
		},
		Addr: "foo,bar,baz",
	}

	for i := 0; i < 9; i++ {
		statusCode, body, err := c.Get(context.Background(), nil, "http://foobar/baz/aaa?bbb=ddd")
		if err != nil {
			t.Fatalf("unexpected error: %s", err)
		}
		if statusCode != consts.StatusOK {
			t.Fatalf("unexpected status code %d. Expecting %d", statusCode, consts.StatusOK)
		}
		if string(body) != "foobar" {
			t.Fatalf("unexpected body %q. Expecting %q", body, "foobar")
		}
	}

	if len(dialsCount) != 3 {
		t.Fatalf("unexpected dialsCount size %d. Expecting 3", len(dialsCount))
	}
	for _, k := range []string{"foo", "bar", "baz"} {
		if dialsCount[k] != 3 {
			t.Fatalf("unexpected dialsCount for %q. Expecting 3", k)
		}
	}
}

func TestClientFollowRedirects(t *testing.T) {
	t.Parallel()
	opt := config.NewOptions([]config.Option{})

	opt.Addr = "unix-test-10018"
	opt.Network = "unix"
	engine := route.NewEngine(opt)

	handler := func(c context.Context, ctx *app.RequestContext) {
		switch string(ctx.Path()) {
		case "/foo":
			u := ctx.URI()
			u.Update("/xy?z=wer")
			ctx.Redirect(consts.StatusFound, u.FullURI())
		case "/xy":
			u := ctx.URI()
			u.Update("/bar")
			ctx.Redirect(consts.StatusFound, u.FullURI())
		default:
			ctx.SetContentType(consts.MIMETextPlain)
			ctx.Response.SetBody(ctx.Path())
		}
	}
	engine.GET("/foo", handler)
	engine.GET("/xy", handler)
	engine.GET("/bar", handler)
	engine.GET("/aaab/sss", handler)

	go engine.Run()
	defer func() {
		engine.Close()
	}()
	time.Sleep(time.Millisecond * 500)

	c := &http1.HostClient{
		ClientOptions: &http1.ClientOptions{
			Dialer: newMockDialerWithCustomFunc(opt.Network, opt.Addr, 1*time.Second, nil),
		},
		Addr: "xxx",
	}

	for i := 0; i < 10; i++ {
		statusCode, body, err := c.GetTimeout(context.Background(), nil, "http://xxx/foo", time.Second)
		if err != nil {
			t.Fatalf("unexpected error: %s", err)
		}
		if statusCode != consts.StatusOK {
			t.Fatalf("unexpected status code: %d", statusCode)
		}
		if string(body) != "/bar" {
			t.Fatalf("unexpected response %q. Expecting %q", body, "/bar")
		}
	}

	for i := 0; i < 10; i++ {
		statusCode, body, err := c.Get(context.Background(), nil, "http://xxx/aaab/sss")
		if err != nil {
			t.Fatalf("unexpected error: %s", err)
		}
		if statusCode != consts.StatusOK {
			t.Fatalf("unexpected status code: %d", statusCode)
		}
		if string(body) != "/aaab/sss" {
			t.Fatalf("unexpected response %q. Expecting %q", body, "/aaab/sss")
		}
	}

	for i := 0; i < 10; i++ {
		req := protocol.AcquireRequest()
		resp := protocol.AcquireResponse()

		req.SetRequestURI("http://xxx/foo")

		err := c.DoRedirects(context.Background(), req, resp, 16)
		if err != nil {
			t.Fatalf("unexpected error: %s", err)
		}

		if statusCode := resp.StatusCode(); statusCode != consts.StatusOK {
			t.Fatalf("unexpected status code: %d", statusCode)
		}

		if body := string(resp.Body()); body != "/bar" {
			t.Fatalf("unexpected response %q. Expecting %q", body, "/bar")
		}

		protocol.ReleaseRequest(req)
		protocol.ReleaseResponse(resp)
	}

	req := protocol.AcquireRequest()
	resp := protocol.AcquireResponse()

	req.SetRequestURI("http://xxx/foo")

	err := c.DoRedirects(context.Background(), req, resp, 0)
	if have, want := err, errTooManyRedirects; have.Error() != want.Error() {
		t.Fatalf("want error: %v, have %v", want, have)
	}

	protocol.ReleaseRequest(req)
	protocol.ReleaseResponse(resp)
}

func TestHostClientMaxConnWaitTimeoutSuccess(t *testing.T) {
	var (
		emptyBodyCount uint8
		wg             sync.WaitGroup
	)
	opt := config.NewOptions([]config.Option{})

	opt.Addr = "unix-test-10019"
	opt.Network = "unix"
	engine := route.NewEngine(opt)

	engine.POST("/baz", func(c context.Context, ctx *app.RequestContext) {
		if len(ctx.Request.Body()) == 0 {
			emptyBodyCount++
		}
		time.Sleep(5 * time.Millisecond)
		ctx.WriteString("foo") //nolint:errcheck
	})
	go engine.Run()
	defer func() {
		engine.Close()
	}()
	time.Sleep(time.Millisecond * 500)

	c := &http1.HostClient{
		ClientOptions: &http1.ClientOptions{
			Dialer:             newMockDialerWithCustomFunc(opt.Network, opt.Addr, time.Second, nil),
			MaxConns:           1,
			MaxConnWaitTimeout: 200 * time.Millisecond,
		},
		Addr: "foobar",
	}

	for i := 0; i < 5; i++ {
		wg.Add(1)
		go func() {
			defer wg.Done()

			req := protocol.AcquireRequest()
			req.SetRequestURI("http://foobar/baz")
			req.Header.SetMethod(consts.MethodPost)
			req.SetBodyString("bar")
			resp := protocol.AcquireResponse()

			if err := c.Do(context.Background(), req, resp); err != nil {
				t.Errorf("unexpected error: %s", err)
			}

			if resp.StatusCode() != consts.StatusOK {
				t.Errorf("unexpected status code %d. Expecting %d", resp.StatusCode(), consts.StatusOK)
			}

			body := resp.Body()
			if string(body) != "foo" {
				t.Errorf("unexpected body %q. Expecting %q", body, "abcd")
			}
		}()
	}
	wg.Wait()

	if c.WantConnectionCount() > 0 {
		t.Errorf("connsWait has %v items remaining", c.WantConnectionCount())
	}

	if emptyBodyCount > 0 {
		t.Fatalf("at least one request body was empty")
	}
}

func TestHostClientMaxConnWaitTimeoutError(t *testing.T) {
	var (
		emptyBodyCount uint8
		wg             sync.WaitGroup
	)
	opt := config.NewOptions([]config.Option{})

	opt.Addr = "unix-test-10020"
	opt.Network = "unix"
	engine := route.NewEngine(opt)

	engine.POST("/baz", func(c context.Context, ctx *app.RequestContext) {
		if len(ctx.Request.Body()) == 0 {
			emptyBodyCount++
		}
		time.Sleep(5 * time.Millisecond)
		ctx.WriteString("foo") //nolint:errcheck
	})
	go engine.Run()
	defer func() {
		engine.Close()
	}()
	time.Sleep(time.Millisecond * 500)

	c := &http1.HostClient{
		ClientOptions: &http1.ClientOptions{
			Dialer:             newMockDialerWithCustomFunc(opt.Network, opt.Addr, time.Second, nil),
			MaxConns:           1,
			MaxConnWaitTimeout: 10 * time.Millisecond,
		},
		Addr: "foobar",
	}

	var errNoFreeConnsCount uint32
	for i := 0; i < 5; i++ {
		wg.Add(1)
		go func() {
			defer wg.Done()

			req := protocol.AcquireRequest()
			req.SetRequestURI("http://foobar/baz")
			req.Header.SetMethod(consts.MethodPost)
			req.SetBodyString("bar")
			resp := protocol.AcquireResponse()

			if err := c.Do(context.Background(), req, resp); err != nil {
				if err.Error() != errs.ErrNoFreeConns.Error() {
					t.Errorf("unexpected error: %s. Expecting %s", err.Error(), errs.ErrNoFreeConns.Error())
				}
				atomic.AddUint32(&errNoFreeConnsCount, 1)
			} else {
				if resp.StatusCode() != consts.StatusOK {
					t.Errorf("unexpected status code %d. Expecting %d", resp.StatusCode(), consts.StatusOK)
				}

				body := resp.Body()
				if string(body) != "foo" {
					t.Errorf("unexpected body %q. Expecting %q", body, "abcd")
				}
			}
		}()
	}
	wg.Wait()

	if c.WantConnectionCount() > 0 {
		t.Errorf("connsWait has %v items remaining", c.WantConnectionCount())
	}
	if errNoFreeConnsCount == 0 {
		t.Errorf("unexpected errorCount: %d. Expecting > 0", errNoFreeConnsCount)
	}

	if emptyBodyCount > 0 {
		t.Fatalf("at least one request body was empty")
	}
}

func TestNewClient(t *testing.T) {
	opt := config.NewOptions([]config.Option{})
	opt.Addr = "127.0.0.1:10022"
	engine := route.NewEngine(opt)
	engine.GET("/ping", func(c context.Context, ctx *app.RequestContext) {
		ctx.SetBodyString("pong")
	})
	go engine.Run()
	time.Sleep(time.Millisecond * 500)

	client, err := NewClient(WithDialTimeout(2 * time.Second))
	if err != nil {
		t.Fatal(err)
		return
	}
	status, resp, err := client.Get(context.Background(), nil, "http://127.0.0.1:10022/ping")
	if err != nil {
		t.Fatal(err)
		return
	}
	if status != consts.StatusOK {
		t.Errorf("return http status=%v", status)
	}
	t.Logf("resp=%v\n", string(resp))
}

func TestUseShortConnection(t *testing.T) {
	opt := config.NewOptions([]config.Option{})
	opt.Addr = "127.0.0.1:10023"
	engine := route.NewEngine(opt)
	engine.GET("/", func(c context.Context, ctx *app.RequestContext) {
	})
	go engine.Run()
	time.Sleep(time.Millisecond * 500)

	c, _ := NewClient(WithKeepAlive(false))
	var wg sync.WaitGroup
	for i := 0; i < 10; i++ {
		wg.Add(1)
		go func() {
			defer wg.Done()
			if _, _, err := c.Get(context.Background(), nil, "http://127.0.0.1:10023"); err != nil {
				t.Error(err)
				return
			}
		}()
	}
	wg.Wait()
	connsLen := func() int {
		c.mLock.Lock()
		defer c.mLock.Unlock()

		if _, ok := c.m["127.0.0.1:10023"]; !ok {
			return 0
		}

		return c.m["127.0.0.1:10023"].ConnectionCount()
	}

	if conns := connsLen(); conns > 0 {
		t.Errorf("expected 0 conns got %d", conns)
	}
}

func TestPostWithFormData(t *testing.T) {
	opt := config.NewOptions([]config.Option{})
	opt.Addr = "127.0.0.1:10025"
	engine := route.NewEngine(opt)
	engine.POST("/", func(c context.Context, ctx *app.RequestContext) {
		var ans string
		ctx.PostArgs().VisitAll(func(key, value []byte) {
			ans = ans + string(key) + "=" + string(value) + "&"
		})
		ans = strings.TrimRight(ans, "&")
		ctx.Data(consts.StatusOK, "text/plain; charset=utf-8", []byte(ans))
	})
	go engine.Run()

	time.Sleep(100 * time.Millisecond)
	client, _ := NewClient()
	req := protocol.AcquireRequest()
	rsp := protocol.AcquireResponse()
	defer func() {
		protocol.ReleaseRequest(req)
		protocol.ReleaseResponse(rsp)
	}()
	postParam := map[string][]string{
		"a": {"c", "d", "e"},
		"b": {"c"},
		"c": {"f"},
	}
	req.SetFormData(map[string]string{
		"a": "c",
		"b": "c",
	})
	req.SetFormDataFromValues(url.Values{
		"a": []string{"d", "e"},
		"c": []string{"f"},
	})
	req.SetRequestURI("http://127.0.0.1:10025")
	req.SetMethod(consts.MethodPost)
	err := client.Do(context.Background(), req, rsp)
	if err != nil {
		t.Error(err)
	}
	for k, v := range postParam {
		for _, kv := range v {
			if !strings.Contains(string(rsp.Body()), k+"="+kv) {
				t.Errorf("miss %v=%v", k, kv)
			}
		}
	}
}

func TestPostWithMultipartField(t *testing.T) {
	opt := config.NewOptions([]config.Option{})
	opt.Addr = "127.0.0.1:10026"
	engine := route.NewEngine(opt)
	engine.POST("/", func(c context.Context, ctx *app.RequestContext) {
		if string(ctx.FormValue("a")) != "1" {
			t.Errorf("field a want 1, got %v", string(ctx.FormValue("a")))
		}
		if string(ctx.FormValue("b")) != "2" {
			t.Errorf("field b want 2, got %v", string(ctx.FormValue("b")))
		}
		t.Log(req.GetHTTP1Request(&ctx.Request).String())
	})
	go engine.Run()

	time.Sleep(100 * time.Millisecond)
	client, _ := NewClient()
	req := protocol.AcquireRequest()
	rsp := protocol.AcquireResponse()
	defer func() {
		protocol.ReleaseRequest(req)
		protocol.ReleaseResponse(rsp)
	}()
	data := map[string]string{
		"a": "1",
		"b": "2",
	}
	req.SetMethod(consts.MethodPost)
	req.SetRequestURI("http://127.0.0.1:10026")
	req.SetMultipartFormData(data)
	req.SetMultipartFormData(map[string]string{
		"c": "3",
	})
	err := client.DoTimeout(context.Background(), req, rsp, 1*time.Second)
	if err != nil {
		t.Error(err)
	}
}

func TestSetFiles(t *testing.T) {
	opt := config.NewOptions([]config.Option{})
	opt.Addr = "127.0.0.1:10027"
	engine := route.NewEngine(opt)
	engine.POST("/", func(c context.Context, ctx *app.RequestContext) {
		form, _ := ctx.MultipartForm()
		files := form.File["files"]
		// Upload the file to specific dst.
		for _, file := range files {
			ctx.SaveUploadedFile(file, filepath.Base(file.Filename))
		}
		file1, _ := ctx.FormFile("file_1")
		ctx.SaveUploadedFile(file1, filepath.Base(file1.Filename))
		file2, _ := ctx.FormFile("file_2")
		ctx.SaveUploadedFile(file2, filepath.Base(file2.Filename))
		ctx.String(consts.StatusOK, fmt.Sprintf("%d files uploaded!", len(files)+2))
	})
	go engine.Run()

	time.Sleep(100 * time.Millisecond)
	client, _ := NewClient()
	req := protocol.AcquireRequest()
	rsp := protocol.AcquireResponse()
	defer func() {
		protocol.ReleaseRequest(req)
		protocol.ReleaseResponse(rsp)
	}()
	req.SetMethod(consts.MethodPost)
	req.SetRequestURI("http://127.0.0.1:10027")
	files := []string{"../../common/testdata/test.txt", "../../common/testdata/proto/test.proto", "../../common/testdata/test.png", "../../common/testdata/proto/test.pb.go"}
	defer func() {
		for _, file := range files {
			os.Remove(filepath.Base(file))
		}
	}()
	req.SetFile("files", files[0])
	req.SetFile("files", files[1])
	req.SetFiles(map[string]string{
		"file_1": files[2],
		"file_2": files[3],
	})
	err := client.DoTimeout(context.Background(), req, rsp, 1*time.Second)
	if err != nil {
		t.Error(err)
	}
}

func TestSetMultipartFields(t *testing.T) {
	opt := config.NewOptions([]config.Option{})
	opt.Addr = "127.0.0.1:10028"
	engine := route.NewEngine(opt)
	engine.POST("/", func(c context.Context, ctx *app.RequestContext) {
		t.Log(req.GetHTTP1Request(&ctx.Request).String())
		if string(ctx.FormValue("a")) != "1" {
			t.Errorf("field a want 1, got %v", string(ctx.FormValue("a")))
		}
		if string(ctx.FormValue("b")) != "2" {
			t.Errorf("field b want 2, got %v", string(ctx.FormValue("b")))
		}
		file1, _ := ctx.FormFile("file_1")
		ctx.SaveUploadedFile(file1, filepath.Base(file1.Filename))
		file2, _ := ctx.FormFile("file_2")
		ctx.SaveUploadedFile(file2, filepath.Base(file2.Filename))
		ctx.String(consts.StatusOK, fmt.Sprintf("%d files uploaded!", 2))
	})
	go engine.Run()

	time.Sleep(100 * time.Millisecond)
	client, _ := NewClient(WithDialTimeout(50 * time.Millisecond))
	req := protocol.AcquireRequest()
	rsp := protocol.AcquireResponse()
	defer func() {
		protocol.ReleaseRequest(req)
		protocol.ReleaseResponse(rsp)
	}()
	jsonStr1 := `{"input": {"name": "Uploaded document 1", "_filename" : ["file1.txt"]}}`
	jsonStr2 := `{"input": {"name": "Uploaded document 2", "_filename" : ["file2.txt"]}}`
	files := []string{"upload-file-1.json", "upload-file-2.json"}
	fields := []*protocol.MultipartField{
		{
			Param:       "file_1",
			FileName:    files[0],
			ContentType: consts.MIMEApplicationJSON,
			Reader:      strings.NewReader(jsonStr1),
		},
		{
			Param:       "file_2",
			FileName:    files[1],
			ContentType: consts.MIMEApplicationJSON,
			Reader:      strings.NewReader(jsonStr2),
		},
	}
	defer func() {
		for _, file := range files {
			os.Remove(filepath.Base(file))
		}
	}()
	req.SetMultipartFields(fields...)
	req.SetMultipartFormData(map[string]string{"a": "1", "b": "2"})
	req.SetRequestURI("http://127.0.0.1:10028")
	req.SetMethod(consts.MethodPost)
	err := client.DoTimeout(context.Background(), req, rsp, 1*time.Second)
	if err != nil {
		t.Error(err)
	}
}

func TestClientReadResponseBodyStream(t *testing.T) {
	part1 := "abcdef"
	part2 := "ghij"

	opt := config.NewOptions([]config.Option{})
	opt.Addr = "127.0.0.1:10033"
	engine := route.NewEngine(opt)
	engine.POST("/", func(ctx context.Context, c *app.RequestContext) {
		c.String(consts.StatusOK, part1+part2)
	})
	go engine.Run()
	time.Sleep(100 * time.Millisecond)

	client, _ := NewClient(WithResponseBodyStream(true))
	req, resp := protocol.AcquireRequest(), protocol.AcquireResponse()
	defer func() {
		protocol.ReleaseRequest(req)
		protocol.ReleaseResponse(resp)
	}()
	req.SetRequestURI("http://127.0.0.1:10033")
	req.SetMethod(consts.MethodPost)
	err := client.Do(context.Background(), req, resp)
	if err != nil {
		t.Errorf("client Do error=%v", err.Error())
	}
	bodyStream := resp.BodyStream()
	if bodyStream == nil {
		t.Errorf("bodystream is nil")
	}
	// Read part1 body bytes
	p := make([]byte, len(part1))
	r, err := bodyStream.Read(p)
	if err != nil {
		t.Errorf("read from bodystream error=%v", err.Error())
	}
	if string(p) != part1 {
		t.Errorf("read len=%v, read content=%v; want len=%v, want content=%v", r, string(p), len(part1), part1)
	}
	left, _ := ioutil.ReadAll(bodyStream)
	if string(left) != part2 {
		t.Errorf("left len=%v, left content=%v; want len=%v, want content=%v", len(left), string(left), len(part2), part2)
	}
}

func TestWithBasicAuth(t *testing.T) {
	opt := config.NewOptions([]config.Option{})
	opt.Addr = "127.0.0.1:10034"
	engine := route.NewEngine(opt)
	engine.GET("/", func(c context.Context, ctx *app.RequestContext) {
		auth := ctx.GetHeader(consts.HeaderAuthorization)
		if len(auth) < 6 {
			ctx.SetStatusCode(consts.StatusUnauthorized)
			return
		}
		password, err := base64.StdEncoding.DecodeString(string(auth[6:]))
		if err != nil || string(password) != "myuser:basicauth" {
			ctx.SetStatusCode(consts.StatusUnauthorized)
			return
		}
	})
	go engine.Run()
	time.Sleep(100 * time.Millisecond)
	client, _ := NewClient()
	req := protocol.AcquireRequest()
	rsp := protocol.AcquireResponse()
	defer func() {
		protocol.ReleaseRequest(req)
		protocol.ReleaseResponse(rsp)
	}()

	// Success
	req.SetBasicAuth("myuser", "basicauth")
	req.SetRequestURI("http://127.0.0.1:10034")
	req.SetMethod(consts.MethodGet)
	err := client.Do(context.Background(), req, rsp)
	if err != nil {
		t.Error(err)
	}
	if rsp.StatusCode() == consts.StatusUnauthorized {
		t.Error("unexpected status code=401")
	}

	// Fail
	req.Reset()
	rsp.Reset()
	req.SetRequestURI("http://127.0.0.1:10034")
	req.SetMethod(consts.MethodGet)
	err = client.Do(context.Background(), req, rsp)
	if err != nil {
		t.Error(err)
	}
	if rsp.StatusCode() != consts.StatusUnauthorized {
		t.Errorf("unexpected status code: %v, expected 401", rsp.StatusCode())
	}
}

func TestClientProxyWithStandardDialer(t *testing.T) {
	testCases := []struct{ httpsSite, httpsProxy bool }{
		{false, false},
		{false, true},
		{true, false},
		{true, true},
	}
	for _, testCase := range testCases {
		httpsSite := testCase.httpsSite
		httpsProxy := testCase.httpsProxy
		t.Run(fmt.Sprintf("httpsSite=%v, httpsProxy=%v", httpsSite, httpsProxy), func(t *testing.T) {
			siteCh := make(chan *http.Request, 1)
			h1 := http.HandlerFunc(func(w http.ResponseWriter, r *http.Request) {
				siteCh <- r
			})
			proxyCh := make(chan *http.Request, 1)
			h2 := http.HandlerFunc(func(w http.ResponseWriter, r *http.Request) {
				proxyCh <- r
				if r.Method == "CONNECT" {
					hijacker, ok := w.(http.Hijacker)
					if !ok {
						t.Errorf("hijack not allowed")
						return
					}
					clientConn, _, err := hijacker.Hijack()
					if err != nil {
						t.Errorf("hijacking failed")
						return
					}
					res := &http.Response{
						StatusCode: http.StatusOK,
						Proto:      "HTTP/1.1",
						ProtoMajor: 1,
						ProtoMinor: 1,
						Header:     make(http.Header),
					}
					targetConn, err := net.Dial("tcp", r.URL.Host)
					if err != nil {
						t.Errorf("net.Dial(%q) failed: %v", r.URL.Host, err)
						return
					}

					if err := res.Write(clientConn); err != nil {
						t.Errorf("Writing 200 OK failed: %v", err)
						return
					}
					go io.Copy(targetConn, clientConn)
					go func() {
						io.Copy(clientConn, targetConn)
						targetConn.Close()
					}()
				}
			})
			var ts *httptest.Server
			if httpsSite {
				ts = httptest.NewTLSServer(h1)
			} else {
				ts = httptest.NewServer(h1)
			}
			var proxyServer *httptest.Server
			if httpsProxy {
				proxyServer = httptest.NewTLSServer(h2)
			} else {
				proxyServer = httptest.NewServer(h2)
			}
			pu := protocol.ParseURI(proxyServer.URL)

			// If neither server is HTTPS or both are, then c may be derived from either.
			// If only one server is HTTPS, c must be derived from that server in order
			// to ensure that it is configured to use the fake root CA from testcert.go.
			dialer.SetDialer(standard.NewDialer())
			var cOpt config.ClientOption
			if httpsProxy {
				cOpt = WithTLSConfig(proxyServer.Client().Transport.(*http.Transport).TLSClientConfig)
			} else if httpsSite {
				cOpt = WithTLSConfig(ts.Client().Transport.(*http.Transport).TLSClientConfig)
			}
			var c *Client
			if httpsProxy || httpsSite {
				c, _ = NewClient(cOpt)
			} else {
				c, _ = NewClient()
			}
			c.SetProxy(protocol.ProxyURI(pu))
			req, rsp := protocol.AcquireRequest(), protocol.AcquireResponse()
			defer func() {
				protocol.ReleaseRequest(req)
				protocol.ReleaseResponse(rsp)
			}()
			req.SetRequestURI(ts.URL)
			req.SetMethod(consts.MethodHead)
			err := c.Do(context.Background(), req, rsp)
			if err != nil {
				t.Error(err)
			}
			var got *http.Request
			select {
			case got = <-proxyCh:
			case <-time.After(5 * time.Second):
				t.Fatal("timeout connecting to http proxy")
			}
			ts.Close()
			proxyServer.Close()

			if httpsSite {
				// First message should be a CONNECT to ask for a socket to the real server,
				if got.Method != "CONNECT" {
					t.Errorf("Wrong method for secure proxying: %q", got.Method)
				}
				gotHost := got.URL.Host
				pu, err := url.Parse(ts.URL)
				if err != nil {
					t.Fatal("Invalid site URL")
				}
				if wantHost := pu.Host; gotHost != wantHost {
					t.Errorf("Got CONNECT host %q, want %q", gotHost, wantHost)
				}

				// The next message on the channel should be from the site's server.
				next := <-siteCh
				if next.Method != "HEAD" {
					t.Errorf("Wrong method at destination: %s", next.Method)
				}
				if nextURL := next.URL.String(); nextURL != "/" {
					t.Errorf("Wrong URL at destination: %s", nextURL)
				}
			} else {
				if got.Method != "HEAD" {
					t.Errorf("Wrong method for destination: %q", got.Method)
				}
				gotURL := got.URL.String()
				wantURL := ts.URL + "/"
				if gotURL != wantURL {
					t.Errorf("Got URL %q, want %q", gotURL, wantURL)
				}
			}
		})
	}
}

func TestClientProxyWithNetpollDialer(t *testing.T) {
	testCases := []struct{ httpsSite, httpsProxy bool }{
		{false, false},
		{true, false},
		{false, true},
		{false, true},
	}
	for _, testCase := range testCases {
		httpsSite := testCase.httpsSite
		httpsProxy := testCase.httpsProxy
		t.Run(fmt.Sprintf("httpsSite=%v, httpsProxy=%v", httpsSite, httpsProxy), func(t *testing.T) {
			siteCh := make(chan *http.Request, 1)
			h1 := http.HandlerFunc(func(w http.ResponseWriter, r *http.Request) {
				siteCh <- r
			})
			proxyCh := make(chan *http.Request, 1)
			h2 := http.HandlerFunc(func(w http.ResponseWriter, r *http.Request) {
				proxyCh <- r
			})
			var ts *httptest.Server
			if httpsSite {
				ts = httptest.NewTLSServer(h1)
			} else {
				ts = httptest.NewServer(h1)
			}
			var proxyServer *httptest.Server
			if httpsProxy {
				proxyServer = httptest.NewTLSServer(h2)
			} else {
				proxyServer = httptest.NewServer(h2)
			}
			pu := protocol.ParseURI(proxyServer.URL)
			// If neither server is HTTPS or both are, then c may be derived from either.
			// If only one server is HTTPS, c must be derived from that server in order
			// to ensure that it is configured to use the fake root CA from testcert.go.

			c, _ := NewClient()
			c.SetProxy(protocol.ProxyURI(pu))
			req, rsp := protocol.AcquireRequest(), protocol.AcquireResponse()
			defer func() {
				protocol.ReleaseRequest(req)
				protocol.ReleaseResponse(rsp)
			}()
			req.SetRequestURI(ts.URL)
			req.SetMethod(consts.MethodHead)
			err := c.Do(context.Background(), req, rsp)
			if err != nil {
				t.Log(err)
				if !httpsSite && !httpsProxy {
					t.Fatal(err)
				}
				return
			}
			var got *http.Request
			select {
			case got = <-proxyCh:
			case <-time.After(5 * time.Second):
				t.Fatal("timeout connecting to http proxy")
			}
			ts.Close()
			proxyServer.Close()

			if got.Method != "HEAD" {
				t.Errorf("Wrong method for destination: %q", got.Method)
			}
			gotURL := got.URL.String()
			wantURL := ts.URL + "/"
			if gotURL != wantURL {
				t.Errorf("Got URL %q, want %q", gotURL, wantURL)
			}
		})
	}
}

func TestClientMiddleware(t *testing.T) {
	client, _ := NewClient()
	mw0 := func(next Endpoint) Endpoint {
		return func(ctx context.Context, req *protocol.Request, resp *protocol.Response) (err error) {
			req.SetRequestURI("middleware0")
			return next(ctx, req, resp)
		}
	}
	mw1 := func(next Endpoint) Endpoint {
		return func(ctx context.Context, req *protocol.Request, resp *protocol.Response) (err error) {
			if string(req.RequestURI()) != "middleware0" {
				t.Errorf("Wrong request URI: %s, expected %v", req.RequestURI(), "middleware0")
			}
			req.SetRequestURI("middleware1")
			return next(ctx, req, resp)
		}
	}
	mw2 := func(next Endpoint) Endpoint {
		return func(ctx context.Context, req *protocol.Request, resp *protocol.Response) (err error) {
			if string(req.RequestURI()) != "middleware1" {
				t.Errorf("Wrong request URI: %s, expected %v", req.RequestURI(), "middleware1")
			}
			return nil
		}
	}
	client.Use(mw0)
	client.Use(mw1)
	client.Use(mw2)

	request, response := protocol.AcquireRequest(), protocol.AcquireResponse()
	defer func() {
		protocol.ReleaseRequest(request)
		protocol.ReleaseResponse(response)
	}()
	err := client.Do(context.Background(), request, response)
	if err != nil {
		t.Errorf("unexpected error: %s", err.Error())
	}
}

func TestClientLastMiddleware(t *testing.T) {
	client, _ := NewClient()
	mw0 := func(next Endpoint) Endpoint {
		return func(ctx context.Context, req *protocol.Request, resp *protocol.Response) (err error) {
			finalValue0 := ctx.Value("final0")
			assert.DeepEqual(t, "final3", finalValue0)
			finalValue1 := ctx.Value("final1")
			assert.DeepEqual(t, "final1", finalValue1)
			finalValue2 := ctx.Value("final2")
			assert.DeepEqual(t, "final2", finalValue2)
			return nil
		}
	}
	mw1 := func(next Endpoint) Endpoint {
		return func(ctx context.Context, req *protocol.Request, resp *protocol.Response) (err error) {
			ctx = context.WithValue(ctx, "final0", "final0")
			return next(ctx, req, resp)
		}
	}
	mw2 := func(next Endpoint) Endpoint {
		return func(ctx context.Context, req *protocol.Request, resp *protocol.Response) (err error) {
			ctx = context.WithValue(ctx, "final1", "final1")
			return next(ctx, req, resp)
		}
	}
	mw3 := func(next Endpoint) Endpoint {
		return func(ctx context.Context, req *protocol.Request, resp *protocol.Response) (err error) {
			ctx = context.WithValue(ctx, "final2", "final2")
			return next(ctx, req, resp)
		}
	}
	mw4 := func(next Endpoint) Endpoint {
		return func(ctx context.Context, req *protocol.Request, resp *protocol.Response) (err error) {
			ctx = context.WithValue(ctx, "final0", "final3")
			return next(ctx, req, resp)
		}
	}
	err := client.UseAsLast(mw0)
	assert.Nil(t, err)
	err = client.UseAsLast(func(endpoint Endpoint) Endpoint {
		return nil
	})
	assert.DeepEqual(t, errorLastMiddlewareExist, err)
	client.Use(mw1)
	client.Use(mw2)
	client.Use(mw3)
	client.Use(mw4)

	request, response := protocol.AcquireRequest(), protocol.AcquireResponse()
	defer func() {
		protocol.ReleaseRequest(request)
		protocol.ReleaseResponse(response)
	}()
	err = client.Do(context.Background(), request, response)
	if err != nil {
		t.Errorf("unexpected error: %s", err.Error())
	}

	last := client.TakeOutLastMiddleware()

	assert.DeepEqual(t, reflect.ValueOf(last).Pointer(), reflect.ValueOf(mw0).Pointer())
	last = client.TakeOutLastMiddleware()
	assert.Nil(t, last)
}

func TestClientReadResponseBodyStreamWithDoubleRequest(t *testing.T) {
	part1 := ""
	for i := 0; i < 8192; i++ {
		part1 += "a"
	}
	part2 := "ghij"

	opt := config.NewOptions([]config.Option{})
	opt.Addr = "127.0.0.1:10035"
	engine := route.NewEngine(opt)
	engine.POST("/", func(ctx context.Context, c *app.RequestContext) {
		c.String(consts.StatusOK, part1+part2)
	})
	go engine.Run()
	time.Sleep(100 * time.Millisecond)

	client, _ := NewClient(WithResponseBodyStream(true))
	req, resp := protocol.AcquireRequest(), protocol.AcquireResponse()
	defer func() {
		protocol.ReleaseRequest(req)
		protocol.ReleaseResponse(resp)
	}()
	req.SetRequestURI("http://127.0.0.1:10035")
	req.SetMethod(consts.MethodPost)
	err := client.Do(context.Background(), req, resp)
	if err != nil {
		t.Errorf("client Do error=%v", err.Error())
	}
	bodyStream := resp.BodyStream()
	if bodyStream == nil {
		t.Errorf("bodystream is nil")
	}

	// Read part1 body bytes
	p := make([]byte, len(part1))
	r, err := bodyStream.Read(p)
	if err != nil {
		t.Errorf("read from bodystream error=%v", err.Error())
	}
	if string(p) != part1 {
		t.Errorf("read len=%v, read content=%v; want len=%v, want content=%v", r, string(p), len(part1), part1)
	}

	// send another request and read all bodystream
	req1, resp1 := protocol.AcquireRequest(), protocol.AcquireResponse()
	defer func() {
		protocol.ReleaseRequest(req1)
		protocol.ReleaseResponse(resp1)
	}()
	req1.SetRequestURI("http://127.0.0.1:10035")
	req1.SetMethod(consts.MethodPost)
	err = client.Do(context.Background(), req1, resp1)
	if err != nil {
		t.Errorf("client Do error=%v", err.Error())
	}
	bodyStream1 := resp1.BodyStream()
	if bodyStream1 == nil {
		t.Errorf("bodystream1 is nil")
	}
	data, _ := ioutil.ReadAll(bodyStream1)
	if string(data) != part1+part2 {
		t.Errorf("read len=%v, read content=%v; want len=%v, want content=%v", len(data), data, len(part1+part2), part1+part2)
	}

	// read left bodystream
	left, _ := ioutil.ReadAll(bodyStream)
	if string(left) != part2 {
		t.Errorf("left len=%v, left content=%v; want len=%v, want content=%v", len(left), string(left), len(part2), part2)
	}
}

func TestClientReadResponseBodyStreamWithConnectionClose(t *testing.T) {
	part1 := ""
	for i := 0; i < 8192; i++ {
		part1 += "a"
	}

	opt := config.NewOptions([]config.Option{})
	opt.Addr = "127.0.0.1:10036"
	engine := route.NewEngine(opt)
	engine.POST("/", func(ctx context.Context, c *app.RequestContext) {
		c.String(consts.StatusOK, part1)
	})
	go engine.Run()
	time.Sleep(100 * time.Millisecond)

	client, _ := NewClient(WithResponseBodyStream(true))

	// first req
	req, resp := protocol.AcquireRequest(), protocol.AcquireResponse()
	defer func() {
		protocol.ReleaseRequest(req)
		protocol.ReleaseResponse(resp)
	}()
	req.SetConnectionClose()
	req.SetMethod(consts.MethodPost)
	req.SetRequestURI("http://127.0.0.1:10036")

	err := client.Do(context.Background(), req, resp)
	if err != nil {
		t.Fatalf("client Do error=%v", err.Error())
	}

	assert.DeepEqual(t, part1, string(resp.Body()))

	// second req
	req1, resp1 := protocol.AcquireRequest(), protocol.AcquireResponse()
	defer func() {
		protocol.ReleaseRequest(req1)
		protocol.ReleaseResponse(resp1)
	}()
	req1.SetConnectionClose()
	req1.SetMethod(consts.MethodPost)
	req1.SetRequestURI("http://127.0.0.1:10036")

	err = client.Do(context.Background(), req1, resp1)
	if err != nil {
		t.Fatalf("client Do error=%v", err.Error())
	}

	assert.DeepEqual(t, part1, string(resp1.Body()))
}

type mockDialer struct {
	network.Dialer
	customDialerFunc func(network, address string, timeout time.Duration, tlsConfig *tls.Config)
	network          string
	address          string
	timeout          time.Duration
}

func (m *mockDialer) DialConnection(network, address string, timeout time.Duration, tlsConfig *tls.Config) (conn network.Conn, err error) {
	if m.customDialerFunc != nil {
		m.customDialerFunc(network, address, timeout, tlsConfig)
	}
	return m.Dialer.DialConnection(m.network, m.address, m.timeout, tlsConfig)
}

func TestClientRetry(t *testing.T) {
	t.Parallel()
	client, err := NewClient(
		// Default dial function performs different in different os. So unit the performance of dial function.
		WithDialFunc(func(addr string) (network.Conn, error) {
			return nil, fmt.Errorf("dial tcp %s: i/o timeout", addr)
		}),
		WithRetryConfig(
			retry.WithMaxAttemptTimes(3),
			retry.WithInitDelay(100*time.Millisecond),
			retry.WithMaxDelay(10*time.Second),
			retry.WithDelayPolicy(retry.CombineDelay(retry.FixedDelayPolicy, retry.BackOffDelayPolicy)),
		),
	)
	client.SetRetryIfFunc(func(req *protocol.Request, resp *protocol.Response, err error) bool {
		return err != nil
	})
	if err != nil {
		t.Fatal(err)
		return
	}
	startTime := time.Now().UnixNano()
	_, resp, err := client.Get(context.Background(), nil, "http://127.0.0.1:1234/ping")
	if err != nil {
		// first delay 100+200ms , second delay 100+400ms
		if time.Duration(time.Now().UnixNano()-startTime) > 800*time.Millisecond && time.Duration(time.Now().UnixNano()-startTime) < 2*time.Second {
			t.Logf("Retry triggered : delay=%dms\tresp=%v\terr=%v\n", time.Duration(time.Now().UnixNano()-startTime)/(1*time.Millisecond), string(resp), fmt.Sprintln(err))
		} else if time.Duration(time.Now().UnixNano()-startTime) < 1*time.Second { // Compatible without triggering retry
			t.Logf("Retry not triggered : delay=%dms\tresp=%v\terr=%v\n", time.Duration(time.Now().UnixNano()-startTime)/(1*time.Millisecond), string(resp), fmt.Sprintln(err))
		} else {
			t.Fatal(err)
		}
	}

	client2, err := NewClient(
		WithDialFunc(func(addr string) (network.Conn, error) {
			return nil, fmt.Errorf("dial tcp %s: i/o timeout", addr)
		}),
		WithRetryConfig(
			retry.WithMaxAttemptTimes(2),
			retry.WithInitDelay(500*time.Millisecond),
			retry.WithMaxJitter(1*time.Second),
			retry.WithDelayPolicy(retry.CombineDelay(retry.FixedDelayPolicy, retry.BackOffDelayPolicy)),
		),
	)
	if err != nil {
		t.Fatal(err)
		return
	}
	client2.SetRetryIfFunc(func(req *protocol.Request, resp *protocol.Response, err error) bool {
		return err != nil
	})
	startTime = time.Now().UnixNano()
	_, resp, err = client2.Get(context.Background(), nil, "http://127.0.0.1:1234/ping")
	if err != nil {
		// delay max{500ms+rand([0,1))s,100ms}. Because if the MaxDelay is not set, we will use the default MaxDelay of 100ms
		if time.Duration(time.Now().UnixNano()-startTime) > 100*time.Millisecond && time.Duration(time.Now().UnixNano()-startTime) < 1100*time.Millisecond {
			t.Logf("Retry triggered : delay=%dms\tresp=%v\terr=%v\n", time.Duration(time.Now().UnixNano()-startTime)/(1*time.Millisecond), string(resp), fmt.Sprintln(err))
		} else if time.Duration(time.Now().UnixNano()-startTime) < 1*time.Second { // Compatible without triggering retry
			t.Logf("Retry not triggered : delay=%dms\tresp=%v\terr=%v\n", time.Duration(time.Now().UnixNano()-startTime)/(1*time.Millisecond), string(resp), fmt.Sprintln(err))
		} else {
			t.Fatal(err)
		}
	}

	client3, err := NewClient(
		WithDialFunc(func(addr string) (network.Conn, error) {
			return nil, fmt.Errorf("dial tcp %s: i/o timeout", addr)
		}),
		WithRetryConfig(
			retry.WithMaxAttemptTimes(2),
			retry.WithInitDelay(100*time.Millisecond),
			retry.WithMaxDelay(5*time.Second),
			retry.WithMaxJitter(1*time.Second),
			retry.WithDelayPolicy(retry.CombineDelay(retry.FixedDelayPolicy, retry.BackOffDelayPolicy, retry.RandomDelayPolicy)),
		),
	)
	if err != nil {
		t.Fatal(err)
		return
	}
	client3.SetRetryIfFunc(func(req *protocol.Request, resp *protocol.Response, err error) bool {
		return err != nil
	})
	startTime = time.Now().UnixNano()
	_, resp, err = client3.Get(context.Background(), nil, "http://127.0.0.1:1234/ping")
	if err != nil {
		// delay 100ms+200ms+rand([0,1))s
		if time.Duration(time.Now().UnixNano()-startTime) > 300*time.Millisecond && time.Duration(time.Now().UnixNano()-startTime) < 2300*time.Millisecond {
			t.Logf("Retry triggered : delay=%dms\tresp=%v\terr=%v\n", time.Duration(time.Now().UnixNano()-startTime)/(1*time.Millisecond), string(resp), fmt.Sprintln(err))
		} else if time.Duration(time.Now().UnixNano()-startTime) < 1*time.Second { // Compatible without triggering retry
			t.Logf("Retry not triggered : delay=%dms\tresp=%v\terr=%v\n", time.Duration(time.Now().UnixNano()-startTime)/(1*time.Millisecond), string(resp), fmt.Sprintln(err))
		} else {
			t.Fatal(err)
		}
	}

	client4, err := NewClient(
		WithDialFunc(func(addr string) (network.Conn, error) {
			return nil, fmt.Errorf("dial tcp %s: i/o timeout", addr)
		}),
		WithRetryConfig(
			retry.WithMaxAttemptTimes(2),
			retry.WithInitDelay(1*time.Second),
			retry.WithMaxDelay(10*time.Second),
			retry.WithMaxJitter(5*time.Second),
			retry.WithDelayPolicy(retry.CombineDelay(retry.FixedDelayPolicy, retry.BackOffDelayPolicy, retry.RandomDelayPolicy)),
		),
	)
	if err != nil {
		t.Fatal(err)
		return
	}
	/* If the retryIfFunc is not set , idempotent logic is used by default */
	//client4.SetRetryIfFunc(func(req *protocol.Request, resp *protocol.Response, err error) bool {
	//	return err != nil
	//})
	startTime = time.Now().UnixNano()
	_, resp, err = client4.Get(context.Background(), nil, "http://127.0.0.1:1234/ping")
	if err != nil {
		if time.Duration(time.Now().UnixNano()-startTime) > 1*time.Second && time.Duration(time.Now().UnixNano()-startTime) < 9*time.Second {
			t.Logf("Retry triggered : delay=%dms\tresp=%v\terr=%v\n", time.Duration(time.Now().UnixNano()-startTime)/(1*time.Millisecond), string(resp), fmt.Sprintln(err))
		} else if time.Duration(time.Now().UnixNano()-startTime) < 1*time.Second { // Compatible without triggering retry
			t.Logf("Retry not triggered : delay=%dms\tresp=%v\terr=%v\n", time.Duration(time.Now().UnixNano()-startTime)/(1*time.Millisecond), string(resp), fmt.Sprintln(err))
		} else {
			t.Fatal(err)
		}
		return
	}
}

func TestClientDialerName(t *testing.T) {
	client, _ := NewClient()
	dName, err := client.GetDialerName()
	if err != nil {
		t.Fatalf("unexpected error: %v", err)
	}
	// Depending on the operating system,
	// the default dialer has a different network library, either "netpoll" or "standard"
	if !(dName == "netpoll" || dName == "standard") {
		t.Errorf("expected 'netpoll', but get %s", dName)
	}

	client, _ = NewClient(WithDialer(&mockDialer{}))
	dName, err = client.GetDialerName()
	if err != nil {
		t.Fatalf("unexpected error: %v", err)
	}
	if dName != "client" {
		t.Errorf("expected 'standard', but get %s", dName)
	}

	client, _ = NewClient(WithDialer(standard.NewDialer()))
	dName, err = client.GetDialerName()
	if err != nil {
		t.Fatalf("unexpected error: %v", err)
	}
	if dName != "standard" {
		t.Errorf("expected 'standard', but get %s", dName)
	}

	client, _ = NewClient(WithDialer(&mockDialer{}))
	dName, err = client.GetDialerName()
	if err != nil {
		t.Fatalf("unexpected error: %v", err)
	}
	if dName != "client" {
		t.Errorf("expected 'client', but get %s", dName)
	}

	client.options.Dialer = nil
	dName, err = client.GetDialerName()
	if err == nil {
		t.Errorf("expected an err for abnormal process")
	}
	if dName != "" {
		t.Errorf("expected 'empty string', but get %s", dName)
	}
}

func TestClientDoWithDialFunc(t *testing.T) {
	t.Parallel()

	ch := make(chan error, 1)
	uri := "/foo/bar/baz"
	body := "request body"
	opt := config.NewOptions([]config.Option{})

	opt.Addr = "unix-test-10021"
	opt.Network = "unix"
	engine := route.NewEngine(opt)

	engine.POST("/foo/bar/baz", func(c context.Context, ctx *app.RequestContext) {
		if string(ctx.Request.Header.Method()) != consts.MethodPost {
			ch <- fmt.Errorf("unexpected request method: %q. Expecting %q", ctx.Request.Header.Method(), consts.MethodPost)
			return
		}
		reqURI := ctx.Request.RequestURI()
		if string(reqURI) != uri {
			ch <- fmt.Errorf("unexpected request uri: %q. Expecting %q", reqURI, uri)
			return
		}
		cl := ctx.Request.Header.ContentLength()
		if cl != len(body) {
			ch <- fmt.Errorf("unexpected content-length %d. Expecting %d", cl, len(body))
			return
		}
		reqBody := ctx.Request.Body()
		if string(reqBody) != body {
			ch <- fmt.Errorf("unexpected request body: %q. Expecting %q", reqBody, body)
			return
		}
		ch <- nil
	})
	go engine.Run()
	defer func() {
		engine.Close()
	}()
	time.Sleep(time.Millisecond * 500)

	c, _ := NewClient(WithDialFunc(func(addr string) (network.Conn, error) {
		return dialer.DialConnection(opt.Network, opt.Addr, time.Second, nil)
	}))

	var req protocol.Request
	req.Header.SetMethod(consts.MethodPost)
	req.SetRequestURI(uri)
	req.SetHost("xxx.com")
	req.SetBodyString(body)

	var resp protocol.Response

	err := c.Do(context.Background(), &req, &resp)
	if err != nil {
		t.Fatalf("error when doing request: %s", err)
	}

	select {
	case err = <-ch:
		if err != nil {
			t.Fatalf("err = %s", err.Error())
		}
	case <-time.After(5 * time.Second):
		t.Fatalf("timeout")
	}
}

func TestClientState(t *testing.T) {
	opt := config.NewOptions([]config.Option{})
<<<<<<< HEAD
	opt.Addr = ":10037"
=======
	opt.Addr = "127.0.0.1:11000"
>>>>>>> 23783cb9
	engine := route.NewEngine(opt)
	go engine.Run()

	time.Sleep(time.Millisecond)

	state := int32(0)
	client, _ := NewClient(
		WithConnStateObserve(func(hcs config.HostClientState) {
			switch atomic.LoadInt32(&state) {
			case int32(0):
				assert.DeepEqual(t, 1, hcs.ConnPoolState().TotalConnNum)
				assert.DeepEqual(t, 1, hcs.ConnPoolState().PoolConnNum)
				assert.DeepEqual(t, "127.0.0.1:10037", hcs.ConnPoolState().Addr)
				atomic.StoreInt32(&state, int32(1))
			case int32(1):
				assert.DeepEqual(t, 0, hcs.ConnPoolState().TotalConnNum)
				assert.DeepEqual(t, 0, hcs.ConnPoolState().PoolConnNum)
				assert.DeepEqual(t, "127.0.0.1:10037", hcs.ConnPoolState().Addr)
				atomic.StoreInt32(&state, int32(2))
				return
			case int32(2):
				t.Fatal("It shouldn't go to here")
			}
		}, time.Second*9))

	client.Get(context.Background(), nil, "http://127.0.0.1:10037")
	time.Sleep(time.Second * 22)
}

func TestClientRetryErr(t *testing.T) {
	t.Run("200", func(t *testing.T) {
		opt := config.NewOptions([]config.Option{})
		opt.Addr = "127.0.0.1:10136"
		engine := route.NewEngine(opt)
		var l sync.Mutex
		retryNum := 0
		engine.GET("/ping", func(c context.Context, ctx *app.RequestContext) {
			l.Lock()
			defer l.Unlock()
			retryNum += 1
			ctx.SetStatusCode(200)
		})
		go engine.Run()
		time.Sleep(100 * time.Millisecond)
		c, _ := NewClient(WithRetryConfig(retry.WithMaxAttemptTimes(3)))
		_, _, err := c.Get(context.Background(), nil, "http://127.0.0.1:10136/ping")
		assert.Nil(t, err)
		l.Lock()
		assert.DeepEqual(t, 1, retryNum)
		l.Unlock()
		engine.Close()
	})

	t.Run("502", func(t *testing.T) {
		opt := config.NewOptions([]config.Option{})
		opt.Addr = "127.0.0.1:10137"
		engine := route.NewEngine(opt)
		var l sync.Mutex
		retryNum := 0
		engine.GET("/ping", func(c context.Context, ctx *app.RequestContext) {
			l.Lock()
			defer l.Unlock()
			retryNum += 1
			ctx.SetStatusCode(502)
		})
		go engine.Run()
		time.Sleep(100 * time.Millisecond)
		c, _ := NewClient(WithRetryConfig(retry.WithMaxAttemptTimes(3)))
		c.SetRetryIfFunc(func(req *protocol.Request, resp *protocol.Response, err error) bool {
			return resp.StatusCode() == 502
		})
		_, _, err := c.Get(context.Background(), nil, "http://127.0.0.1:10137/ping")
		assert.Nil(t, err)
		l.Lock()
		assert.DeepEqual(t, 3, retryNum)
		l.Unlock()
		engine.Close()
	})
}<|MERGE_RESOLUTION|>--- conflicted
+++ resolved
@@ -2269,11 +2269,7 @@
 
 func TestClientState(t *testing.T) {
 	opt := config.NewOptions([]config.Option{})
-<<<<<<< HEAD
 	opt.Addr = ":10037"
-=======
-	opt.Addr = "127.0.0.1:11000"
->>>>>>> 23783cb9
 	engine := route.NewEngine(opt)
 	go engine.Run()
 
