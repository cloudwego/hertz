/*
 * Copyright 2022 CloudWeGo Authors
 *
 * Licensed under the Apache License, Version 2.0 (the "License");
 * you may not use this file except in compliance with the License.
 * You may obtain a copy of the License at
 *
 *     http://www.apache.org/licenses/LICENSE-2.0
 *
 * Unless required by applicable law or agreed to in writing, software
 * distributed under the License is distributed on an "AS IS" BASIS,
 * WITHOUT WARRANTIES OR CONDITIONS OF ANY KIND, either express or implied.
 * See the License for the specific language governing permissions and
 * limitations under the License.
 */

package server

import (
	"crypto/tls"
	"net"
	"time"

	"github.com/cloudwego/hertz/pkg/app/server/registry"
	"github.com/cloudwego/hertz/pkg/common/config"
	"github.com/cloudwego/hertz/pkg/common/tracer"
	"github.com/cloudwego/hertz/pkg/common/tracer/stats"
	"github.com/cloudwego/hertz/pkg/network"
	"github.com/cloudwego/hertz/pkg/network/standard"
	"github.com/cloudwego/hertz/pkg/route"
)

// WithKeepAliveTimeout sets keep-alive timeout.
//
// In most cases, there is no need to care about this option.
func WithKeepAliveTimeout(t time.Duration) config.Option {
	return config.Option{F: func(o *config.Options) {
		o.KeepAliveTimeout = t
	}}
}

// WithReadTimeout sets read timeout.
//
// Close the connection when read request timeout.
func WithReadTimeout(t time.Duration) config.Option {
	return config.Option{F: func(o *config.Options) {
		o.ReadTimeout = t
	}}
}

// WithIdleTimeout sets idle timeout.
//
// Close the connection when the successive request timeout (in keepalive mode).
// Set this to protect server from misbehavior clients.
func WithIdleTimeout(t time.Duration) config.Option {
	return config.Option{F: func(o *config.Options) {
		o.IdleTimeout = t
	}}
}

// WithRedirectTrailingSlash sets redirectTrailingSlash.
//
// Enables automatic redirection if the current route can't be matched but a
// handler for the path with (without) the trailing slash exists.
// For example if /foo/ is requested but a route only exists for /foo, the
// client is redirected to /foo with http status code 301 for GET requests
// and 307 for all other request methods.
func WithRedirectTrailingSlash(b bool) config.Option {
	return config.Option{F: func(o *config.Options) {
		o.RedirectTrailingSlash = b
	}}
}

// WithRedirectFixedPath sets redirectFixedPath.
//
// If enabled, the router tries to fix the current request path, if no
// handle is registered for it.
// First superfluous path elements like ../ or // are removed.
// Afterwards the router does a case-insensitive lookup of the cleaned path.
// If a handle can be found for this route, the router makes a redirection
// to the corrected path with status code 301 for GET requests and 308 for
// all other request methods.
// For example /FOO and /..//Foo could be redirected to /foo.
// RedirectTrailingSlash is independent of this option.
func WithRedirectFixedPath(b bool) config.Option {
	return config.Option{F: func(o *config.Options) {
		o.RedirectFixedPath = b
	}}
}

// WithHandleMethodNotAllowed sets handleMethodNotAllowed.
//
// If enabled, the router checks if another method is allowed for the
// current route, if the current request can not be routed.
// If this is the case, the request is answered with 'Method Not Allowed'
// and HTTP status code 405.
// If no other Method is allowed, the request is delegated to the NotFound
// handler.
func WithHandleMethodNotAllowed(b bool) config.Option {
	return config.Option{F: func(o *config.Options) {
		o.HandleMethodNotAllowed = b
	}}
}

// WithUseRawPath sets useRawPath.
//
// If enabled, the url.RawPath will be used to find parameters.
func WithUseRawPath(b bool) config.Option {
	return config.Option{F: func(o *config.Options) {
		o.UseRawPath = b
	}}
}

// WithRemoveExtraSlash sets removeExtraSlash.
//
// RemoveExtraSlash a parameter can be parsed from the URL even with extra slashes.
// If UseRawPath is false (by default), the RemoveExtraSlash effectively is true,
// as url.Path gonna be used, which is already cleaned.
func WithRemoveExtraSlash(b bool) config.Option {
	return config.Option{F: func(o *config.Options) {
		o.RemoveExtraSlash = b
	}}
}

// WithUnescapePathValues sets unescapePathValues.
//
// If true, the path value will be unescaped.
// If UseRawPath is false (by default), the UnescapePathValues effectively is true,
// as url.Path gonna be used, which is already unescaped.
func WithUnescapePathValues(b bool) config.Option {
	return config.Option{F: func(o *config.Options) {
		o.UnescapePathValues = b
	}}
}

// WithDisablePreParseMultipartForm sets disablePreParseMultipartForm.
//
// This option is useful for servers that desire to treat
// multipart form data as a binary blob, or choose when to parse the data.
// Server pre parses multipart form data by default.
func WithDisablePreParseMultipartForm(b bool) config.Option {
	return config.Option{F: func(o *config.Options) {
		o.DisablePreParseMultipartForm = b
	}}
}

// WithHostPorts sets listening address.
func WithHostPorts(hp string) config.Option {
	return config.Option{F: func(o *config.Options) {
		o.Addr = hp
	}}
}

// WithMaxRequestBodySize sets the limitation of request body size. Unit: byte
//
// Body buffer which larger than this size will be put back into buffer poll.
func WithMaxRequestBodySize(bs int) config.Option {
	return config.Option{F: func(o *config.Options) {
		o.MaxRequestBodySize = bs
	}}
}

// WithMaxKeepBodySize sets max size of request/response body to keep when recycled. Unit: byte
//
// Body buffer which larger than this size will be put back into buffer poll.
func WithMaxKeepBodySize(bs int) config.Option {
	return config.Option{F: func(o *config.Options) {
		o.MaxKeepBodySize = bs
	}}
}

// WithGetOnly sets whether accept GET request only. Default: false
func WithGetOnly(isOnly bool) config.Option {
	return config.Option{F: func(o *config.Options) {
		o.GetOnly = isOnly
	}}
}

// WithKeepAlive sets Whether use long connection. Default: true
func WithKeepAlive(b bool) config.Option {
	return config.Option{F: func(o *config.Options) {
		o.DisableKeepalive = !b
	}}
}

// WithStreamBody determines whether read body in stream or not.
//
// StreamRequestBody enables streaming request body,
// and calls the handler sooner when given body is
// larger than the current limit.
func WithStreamBody(b bool) config.Option {
	return config.Option{F: func(o *config.Options) {
		o.StreamRequestBody = b
	}}
}

// WithNetwork sets network. Support "tcp", "udp", "unix"(unix domain socket).
func WithNetwork(nw string) config.Option {
	return config.Option{F: func(o *config.Options) {
		o.Network = nw
	}}
}

// WithExitWaitTime sets timeout for graceful shutdown.
//
// The server may exit ahead after all connections closed.
// All responses after shutdown will be added 'Connection: close' header.
func WithExitWaitTime(timeout time.Duration) config.Option {
	return config.Option{F: func(o *config.Options) {
		o.ExitWaitTimeout = timeout
	}}
}

// WithTLS sets TLS config to start a tls server.
//
// NOTE: If a tls server is started, it won't accept non-tls request.
func WithTLS(cfg *tls.Config) config.Option {
	return config.Option{F: func(o *config.Options) {
		route.SetTransporter(standard.NewTransporter)
		o.TLS = cfg
	}}
}

// WithListenConfig sets listener config.
func WithListenConfig(l *net.ListenConfig) config.Option {
	return config.Option{F: func(o *config.Options) {
		o.ListenConfig = l
	}}
}

// WithTransport sets which network library to use.
func WithTransport(transporter func(options *config.Options) network.Transporter) config.Option {
	return config.Option{F: func(o *config.Options) {
		route.SetTransporter(transporter)
	}}
}

// WithH2C sets whether enable H2C.
func WithH2C(enable bool) config.Option {
	return config.Option{F: func(o *config.Options) {
		o.H2C = enable
	}}
}

// WithReadBufferSize sets the read buffer size which also limit the header size.
func WithReadBufferSize(size int) config.Option {
	return config.Option{F: func(o *config.Options) {
		o.ReadBufferSize = size
	}}
}

// WithALPN sets whether enable ALPN.
func WithALPN(enable bool) config.Option {
	return config.Option{F: func(o *config.Options) {
		o.ALPN = enable
	}}
}

// WithTracer adds tracer to server.
func WithTracer(t tracer.Tracer) config.Option {
	return config.Option{F: func(o *config.Options) {
		o.Tracers = append(o.Tracers, t)
	}}
}

// WithTraceLevel sets the level trace.
func WithTraceLevel(level stats.Level) config.Option {
	return config.Option{F: func(o *config.Options) {
		o.TraceLevel = level
	}}
}

<<<<<<< HEAD
// WithAutoRender sets the render type
func WithAutoRender(b bool) config.Option {
	return config.Option{F: func(o *config.Options) {
		o.AutoRender = b
=======
// WithRegistry sets the registry and registry's info
func WithRegistry(r registry.Registry, info *registry.Info) config.Option {
	return config.Option{F: func(o *config.Options) {
		o.Registry = r
		o.RegistryInfo = info
>>>>>>> 2cc9d0c4
	}}
}<|MERGE_RESOLUTION|>--- conflicted
+++ resolved
@@ -270,17 +270,17 @@
 	}}
 }
 
-<<<<<<< HEAD
 // WithAutoRender sets the render type
 func WithAutoRender(b bool) config.Option {
 	return config.Option{F: func(o *config.Options) {
 		o.AutoRender = b
-=======
+	}}
+}
+
 // WithRegistry sets the registry and registry's info
 func WithRegistry(r registry.Registry, info *registry.Info) config.Option {
 	return config.Option{F: func(o *config.Options) {
 		o.Registry = r
 		o.RegistryInfo = info
->>>>>>> 2cc9d0c4
 	}}
 }